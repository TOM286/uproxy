/**
 * uproxy.js
 *
 * This is the primary backend script. It maintains both in-memory state and
 * checkpoints information to local storage.

 * In-memory state includes:
 *  - Roster, which is a list of contacts, always synced with XMPP friend lists.
 *  - Instances, which is a list of active UProxy installs.
 */
'use strict';

// Called once when uproxy.js is loaded.
// TODO: WebWorkers startup errors are hard to debug.
// Once fixed, the setTimeout will no longer be needed.
function onload() {

/*global self, makeLogger, freedom, cloneDeep, isDefined, nouns, adjectives */   // for jslint.
var DEBUG = true; // XXX get this from somewhere else
console.log('Uproxy backend, running in worker ' + self.location.href);

//
var window = {};  //XXX: Makes chrome debugging saner, not needed otherwise.

var log = {
  debug: DEBUG ? makeLogger('debug') : function(){},
  error: makeLogger('error')
};

// Channels with module interface to speak to the various providers.

// Identity is a module that speaks to chat networks and does some message
// passing to manage contacts privilages and initiate proxying.
var identity = freedom.identity();

// Storage is used for saving settings to the browsre local storage available
// to the extension.
var storage = freedom.storage();

// Client is used to manage a peer connection to a contact that will proxy our
// connection. This module listens on a localhost port and forwards requests
// through the peer connection.
var client = freedom.uproxyclient();

// Server module; listens for peer connections and proxies their requests
// through the peer connection.
var server = freedom.uproxyserver();
server.emit("start");

// The channel to speak to the UI part of uproxy. The UI is running from the
// privileged part of freedom, so we can just set this to be freedom.
var uiChannel = freedom;

// enum of state ids that we need to worry about.
var StateEntries = {
  ME: 'me',
  OPTIONS: 'options',
  INSTANCEIDS: 'instanceIds', // only exists for local storage state.
  INSTANCES: 'instances',   // only exists for in-memory state.
};

var Trust = {
  NO: 'no',
  REQUESTED: 'requested',
  OFFERED: 'offered',
  YES: 'yes'
};

//var TrustType = {
//  PROXY: 'asProxy',
//  CLIENT: 'asClient'
//};

// Keys that we don't save to local storage each time.
// Format: each key is a dot-delimited path.
//
// TODO(mollying): allow * to denote any-value for a single element of
// a path.
//
// TODO(mollying): doesn't seem to be used, remove?
var TRANSIENT_STATE_KEYS = [];

// Initial empty state
var RESET_STATE = {
  // debugging stuff
  '_debug': DEBUG,  // debug state.
  '_msgLog': [],  //

  // A table from network identifier to your status on that network
  // (online/offline/idle, etc)
<<<<<<< HEAD
  "identityStatus": {},

=======
  'identityStatus': {},
>>>>>>> fbf5f299
  // me : {
  //   description : string,  // descirption of this installed instance
  //   instanceId : string,   // id for this installed instance
  //   keyHash : string,      // hash of your public key for peer connections
  //   peerAsProxy : string,  // proxying clientId if connected else null
  //   peersAsClients : [     // clientIds using me as a proxy.
  //     clientId, ... ]
  //   [userIdX] : {
  //     userId : string,     // same as key [userIdX].
  //     name : string,       // user-friendly name given by network
  //     url : string         // ?
  //     clients: {
  //       [clientIdX]: {
  //         clientId: string, // same as key [clientIdX].
  //         // TODO: users should live in network, not visa-versa!
  //         network: string   // unique id for the network connected to.
  //         status: string
  //       }, ... clientIdX
  //     }
  //   }, ... userIdX
  // }
<<<<<<< HEAD
  // Local client's information.
  "me": {
    "description": "",
    "instanceId": "",
    "keyHash": "",
    "peerAsProxy": null,
    "peersAsClients": []
  },

=======
  'me': {
    'description': '',
    'instanceId': '',
    'keyHash': '',
    'peerAsProxy': null,
    'peersAsClients': []
  },         // Local client's information.
>>>>>>> fbf5f299
  // roster: {
  //   [userIdX]: {
  //     userId: string,
  //     name: string,
  //     url: string,
  //     clients: {
  //       [clientIdX]: {
  //         clientId: string, // same as key [clientIdX].
  //         // TODO: users should live in network, not visa-versa!
  //         network: string
  //         status: string
  //       }, ... clientIdX
  //     },
  //   } ... userIdX
  // }
<<<<<<< HEAD
  // Merged contact lists from each identity provider.
  "roster": {},

=======
  'roster': {},     // Merged contact lists from each identity provider.
>>>>>>> fbf5f299
  // instances: {
  //   [instanceIdX]: {
  //     name: string,
  //     description: string,
  //     annotation: string,
  //     instanceId: string,
  //     userId: string,
  //     network: string,
  //     keyhash: string,
  //     trust: {
  //       asProxy: Trust
  //       asClient: Trust
  //     }
  //     status {
  //       activeProxy: boolean
  //       activeClient: boolean
  //     }
  //   }
  // }
<<<<<<< HEAD
  // instanceId -> instance. Active UProxy installations.
  "instances": {},
=======
  'instances': {},  // instanceId -> instance. Active UProxy installations.

  // ID mappings.
  'clientToInstance': {},      // instanceId -> clientId
  'instanceToClient': {},       // clientId -> instanceId
>>>>>>> fbf5f299

  // Options coming from local storage and setable by the options page.
  // TODO: put real values in here.
  'options': {
    'allowNonRoutableAddresses': false,
    // See: https://gist.github.com/zziuni/3741933
    // http://www.html5rocks.com/en/tutorials/webrtc/basics/
    //   'stun:stun.l.google.com:19302'
    'stunServers': ['stunServer1', 'stunServer2'],
    'turnServers': ['turnServer1', 'turnServer2']
  }
};
var state = cloneDeep(RESET_STATE);
var _uproxyClients = {};  // clientId -> client reference table.

var _clientToInstanceId = {};  // clientId -> instanceId mapping.

// Mapping functions between instanceIds and clientIds.
function instanceToClient(instanceId) {
  var instance = state.instances[instanceId];
  if (!instance) return null;
  var user = state.roster[instance.userId];
  if (!user) return null;
  return user.clients[instance.clientId]
}

// clientId -> Instance object. First attempts to use the client table. It is
// possible for the client to not exist but the instance to (if the instance
// notification was sent and received prior to the xmpp onChange update). In
// that case, we must scan the instance table for the correct client id.
function clientToInstance(clientId) {
  var client = _uproxyClients[clientId];
  log.debug('c2i:' + JSON.stringify(_uproxyClients));
  if (!client) return null;
  log.debug('c2i:' + JSON.stringify(state.instances));
  return state.instances[client.instanceId];
}

// Instance object.
var DEFAULT_INSTANCE = {
  instanceId: null,  // Primary key.
  clientId: null,    // May change many times.
  keyHash: null,
  trust: {
    asProxy: Trust.NO,
    asClient: Trust.NO
  },
  description: ''
};

// To see the format used by localstorage, see the file:
//   scraps/local_storage_example.js
function _loadFromStorage(key, callback, defaultIfUndefined) {
  storage.get(key).done(function (result) {
    if (isDefined(result)) {
      callback(JSON.parse(result));
    } else {
      callback(defaultIfUndefined);
    }
  });
}

function _saveToStorage(key, val, callback) {
  storage.set(key, JSON.stringify(val)).done(callback);
}

// TODO: Generalise to a simple type system & checker for JS.
function _validateStoredInstance(instanceId, instanceData) {
  var ids = [ "name", "description", "annotation", "instanceId", "userId", "network", "keyHash", "trust" ];
  for (var i = 0; i < ids.length; ++i) {
    var id = ids[i];
    if (instanceData[id] === undefined) {
      log.debug("_validateStoredInstance: Rejecting instanceId " + instanceId + " for missing key " + id);
      return false;
    }
  }
  // TODO: use Trust enum.
  var testTrustValue = function(variable) {
    if (instanceData.trust[variable] === undefined) {
      return false;
    }
    var value = instanceData.trust[variable];
    if (value != "yes" && value != "no" && value != "requested" && value != "offered") {
      return false;
    }
    return true;
  };

  if (!testTrustValue('asProxy') || !testTrustValue('asClient')) {
    log.debug("_validateStoredInstance: Rejecting instanceId " + instanceId + " for trust value " +
        JSON.stringify(instanceData.trust));
    return false;
  }
  return true;
}

function _loadStateFromStorage(state) {
  var i, val, hex, id, key, instanceIds = [];

  // Set the saves |me| state and |options|.  Note that in both of
  // these callbacks |key| will be a different value by the time they
  // run.
  key = StateEntries.ME;
  _loadFromStorage(key, function(v){
    if (v === null) {
      // Create an instanceId if we don't have one yet.
      state.me.instanceId = '';
      state.me.description = null;
      state.me.keyHash = '';
      // Just generate 20 random 8-bit numbers, print them out in hex.
      for (i = 0; i < 20; i++) {
        // 20 bytes for the instance ID.  This we can keep.
        val = Math.floor(Math.random() * 256);
        hex = val.toString(16);
        state.me.instanceId = state.me.instanceId +
            ('00'.substr(0, 2 - hex.length) + hex);

        // 20 bytes for a fake key hash. TODO(mollyling): Get a real key hash.
        val = Math.floor(Math.random() * 256);
        hex = val.toString(16);

        state.me.keyHash = ((i > 0)? (state.me.keyHash + ':') : '')  +
            ('00'.substr(0, 2 - hex.length) + hex);

        if (i < 4) {
          id = (i & 1) ? nouns[val] : adjectives[val];
          if (state.me.description !== null) {
            state.me.description = state.me.description + " " + id;
          } else {
            state.me.description = id;
          }
        }
      }
      _saveToStorage("me", state.me);
      log.debug("****** Saving new self-definition *****");
      log.debug("  state.me = " + JSON.stringify(state.me));
    } else {
      log.debug("++++++ Loaded self-definition ++++++");
      log.debug("  state.me = " + JSON.stringify(v));
      state.me = v;
    }
  }, null);

  key = StateEntries.OPTIONS;
  _loadFromStorage(key, function(v){ state[StateEntries.OPTIONS] = v; }, RESET_STATE[key]);

  // Set the state |instances| from the local storage entries.
  var instancesTable = {};
  state[StateEntries.INSTANCES] = instancesTable;
  key = StateEntries.INSTANCEIDS;
  var checkAndSave = function(instanceId) {
    _loadFromStorage("instance/" + instanceId, function(v) {
      if(v === null) {
        console.error("instance " + instanceId + " not found");
      } else if (!_validateStoredInstance(instanceId, v)) {
        console.error("instance " + instanceId + " was bad:", v);
        _removeInstanceId(instanceId);
      } else {
        instancesTable[instanceId] = v;
      }
    }, null);
  };

  _loadFromStorage(StateEntries.INSTANCEIDS, function(insts) {
    var instanceIds = [];
    if (insts !== null && insts.length > 2) {
      instanceIds = JSON.parse(insts);
    }
    console.log('instanceIds:' + instanceIds);
    for (i = 0; i < instanceIds.length; i++) {
      if (instanceIds[i] == "undefined") {
        _removeInstanceId("undefined");
      } else {
        checkAndSave(instanceIds[i]);
      }
    }
  }, []);

  _initRosterFromInstancesTable();

  log.debug('_loadStateFromStorage: loaded: ' + JSON.stringify(state));
}

function _initRosterFromInstancesTable() {
  for(var instanceId in state.instancesTable) {
    var instance = state.instancesTable[instanceId];
    var user = state.roster[instance.userId] = {};
    user.userId = instance.userId;
    user.name = instance.name;
    user.clients = {};
  }
}

// Save the instance to local storage. Assumes that both the Instance
// notification and XMPP user nad client information exists and is up-to-date.
// |instanceId| - string instance identifier (a 40-char hex string)
// |userId| - The userId such as 918a2e3f74b69c2d18f34e6@public.talk.google.com.
function _saveInstance(instanceId, userId) {
  // Be obscenely strict here, to make sure we don't propagate buggy
  // state across runs (or versions) of UProxy.
  var instanceInfo = state.instances[instanceId];
  var msg = { name: state.roster[userId].name,
              description: instanceInfo.description,
              annotation: getKeyWithDefault(instanceInfo, 'annotation', instanceInfo.description),
              instanceId: instanceId,
              userId: userId,
              network: getKeyWithDefault(state.roster[userId].clients[instanceInfo.clientId],
                                         'network', "xmpp"),
              keyHash: instanceInfo.keyHash,
              trust: instanceInfo.trust,
            };
  log.debug('_saveInstance: saving "instance/"' + instanceId + '": ' + JSON.stringify(msg));
  _saveToStorage("instance/" + instanceId, msg);
}

// Update the list of instanceIds to include instanceId.
function _saveInstanceId(instanceId) {
  log.debug('_saveInstanceId: saving ' + instanceId + '.');
  _loadFromStorage(StateEntries.INSTANCEIDS, function (ids) {
    console.log('_saveInstanceId got: ' + ids);
    if (ids !== undefined && ids !== null) {
      var instanceids = JSON.parse(ids);
      if (instanceids.indexOf(instanceId) < 0) {
        console.log('_saveInstanceId: -- new value: ' +
            JSON.stringify(instanceids) + ', type: ' +
            typeof(instanceids) + '.');
        instanceids.push(instanceId);
        _saveToStorage(StateEntries.INSTANCEIDS, JSON.stringify(instanceids));
      }
    } else {
      log.debug('_saveInstanceId: -- new value: ' + JSON.stringify([instanceId]) + '.');
      _saveToStorage(StateEntries.INSTANCEIDS, JSON.stringify([instanceId]));
    }
  }, []);
}

function _removeInstanceId(instanceId) {
  storage.remove("instance/" + instanceId);
  log.debug('_removeInstanceId: removing ' + instanceId + '.');
  _loadFromStorage(StateEntries.INSTANCEIDS, function (ids) {
    console.log('_removeInstanceId got: ', ids);
    if (ids !== undefined && ids !== null) {
      var instanceids = JSON.parse(ids);
      var index = instanceids.indexOf(instanceId);
      if (index >= 0) {
        instanceids.splice(index,1);
        _saveToStorage(StateEntries.INSTANCEIDS, JSON.stringify(instanceids));
      }
    }
  }, null);
}

function _saveAllInstances() {
  // Go through |roster.client[*].clients[*]|, and save every instance
  // with an instanceId.  We pull data from both the|state.instances|
  // and |state.roster| objects.
  for (var userId in state.roster) {
    for (var clientId in state.roster[userId]) {
      var rosterClient = state.roster[userId].clients[clientId];
      if (rosterClient.instanceId !== undefined && rosterClient.instanceId) {
        _saveInstance(rosterClient.instanceId, userId);
      }
    }
  }

  // Now save the entire instanceIds list.
  _saveToStorage(StateEntries.INSTANCEIDS, JSON.stringify(
      Object.keys(state[StateEntries.INSTANCES])));
}

// Try to login to chat networks.
identity.login({
  agent: 'uproxy',
  version: '0.1',
  url: 'https://github.com/UWNetworksLab/UProxy',
  interactive: false
  //network: ''
});

// Check if the app is installed.
_loadStateFromStorage(state);

// Define freedom bindings.
uiChannel.on('reset', function () {
  log.debug('reset');
  // TODO: sign out of Google Talk and other networks.
  state = cloneDeep(RESET_STATE);
  _loadStateFromStorage(state);
});

// Called from extension whenever the user clicks opens the extension popup.
// The intent is to reset its model - but this may or may not always be
// necessary. Improvements to come.
uiChannel.on('open-popup', function () {
  log.debug('open-popup');
  log.debug('state:', state);
  // Send the extension an empty state object.
  uiChannel.emit('state-change', [{op: 'replace', path: '', value: state}]);
});

// Update local user's online status (away, busy, etc.).
identity.on('onStatus', function(data) {
  log.debug('onStatus: data:' + JSON.stringify(data));
  if (data.userId) {
    state.identityStatus[data.network] = data;
    uiChannel.emit('state-change',
        [{op: 'add', path: '/identityStatus/'+data.network, value: data}]);
    if (!state.me[data.userId]) {
      state.me[data.userId] = {userId: data.userId};
    }
  }
});

// Called when a contact (or ourselves) changes state, whether online or
// description.
identity.on('onChange', function(data) {
  // log.debug('onChange: data:' + JSON.stringify(data));
  if (!data.userId) {
    log.error('onChange: missing userId! ' + JSON.stringify(data));
  }
  if (state.me[data.userId]) {
    // My card changed
    state.me[data.userId] = data;

    uiChannel.emit('state-change', [{op: 'add', path: '/me/'+data.userId, value: data}]);
    // TODO: Handle changes that might affect proxying
  } else {
    // Must be a buddy
    // state.roster[data.userId] = _updateUser(data);
    // Determine networks and uproxy state.
    // var existingUser = state.roster[data.userId];
    // state.roster[data.userId] = _updateUser(data);
    _updateUser(data);
  }
});

identity.on('onMessage', function (msgInfo) {
  log.debug("identity.on('onMessage'): msgInfo: ", msgInfo);
  state._msgLog.push(msgInfo);
  uiChannel.emit('state-change',
      [{op: 'add', path: '/_msgLog/-', value: msgInfo}]);
  var jsonMessage = {};
  try {
    jsonMessage = JSON.parse(msgInfo.message);
  } catch(e) {
    jsonMessage.unparseable = msgInfo.message;
  }
  _handleMessage(jsonMessage, false);  // beingSent = false
});

uiChannel.on('login', function(network) {
  identity.login({
    agent: 'uproxy',
    version: '0.1',
    url: 'https://github.com/UWNetworksLab/UProxy',
    interactive: true,
    network: network
  });
});

uiChannel.on('logout', function(network) {
  identity.logout(null, network);
  // Clear clients so that the next logon propogates instance data correctly.
  _uproxyClients = {};
});

//
uiChannel.on('send-message', function (msgInfo) {
  identity.sendMessage(msgInfo.to, msgInfo.message);
  _handleMessage(msgInfo, true);  // beingSent = true
});

uiChannel.on('ignore', function (userId) {
  // TODO: fix.
});

uiChannel.on('invite-friend', function (userId) {
  identity.sendMessage(userId, "Join UProxy!");
});

uiChannel.on('echo', function (msg) {
  state._msgLog.push(msg);
  uiChannel.emit('state-change', [{op: 'add', path: '/_msgLog/-', value: msg}]);
});

uiChannel.on('change-option', function (data) {
  state.options[data.key] = data.value;
  _saveToStorage('options', state.options);
  log.debug('saved options ' + JSON.stringify(state.options));
  uiChannel.emit('state-change', [{op: 'replace', path: '/options/'+data.key, value: data.value}]);
  // TODO: Handle changes that might affect proxying
});

// Updating our own UProxy instance's description.
uiChannel.on('update-description', function (data) {
  state.me.description = data;
  // TODO(uzimizu): save to storage
  var payload = JSON.stringify({
    message: 'update-description',
    data: {
        instanceId: '' + state.me.instanceId,
        description: '' + state.me.description,
    }
  });
  // Send the new description to ALL currently online friend instances.
  for (var instanceId in state.instances) {
    var client = instanceToClient(instanceId);
    if (!client || 'offline' == client.status)
      continue;
    identity.sendMessage(client.clientId, payload);
  }
});

// --------------------------------------------------------------------------
//  Proxying
// --------------------------------------------------------------------------
// TODO: should we lookup the instance ID for this client here?
// TODO: say not if we havn't given them permission :)
uiChannel.on('start-using-peer-as-proxy-server', function(peerClientId) {
  startUsingPeerAsProxySever(peerClientId);
});

client.on('send-signal-to-peer', function(data) {
  log.debug('client(sendSignalToPeer):', data);
  // TODO: don't use 'message' as a field in a message! that's confusing!
  identity.sendMessage(contact, JSON.stringify({type: 'peerconnection-client', data: data}));
});

server.on('send-signal-to-peer', function(data) {
  log.debug('server(sendSignalToPeer):', data);
  identity.sendMessage(contact, JSON.stringify({type: 'peerconnection-server', data: data}));
});

function startUsingPeerAsProxyServer(peerClientId) {
  // TODO: check permission first.
  state.me.peerAsProxy = peerClientId;
  uiChannel.emit('state-change',
      [{op: 'replace', path: '/me/peerAsProxy', value: peerClientId}]);

  // TODO: sync properly between the extension and the app on proxy settings
  // rather than this cooincidentally the same data.
  client.emit("start",
    {'host': '127.0.0.1', 'port': 9999,
      // peerId of the peer being routed to.
     'peerId': peerClientId});
}

function stopUsingPeerAsProxyServer(peerClientId) {
  // TODO: check permission first.
  state.me.peerAsProxy = null;
  uiChannel.emit('state-change',
      [{op: 'replace', path: '/me/peerAsProxy', value: ''}]);
  client.emit("stop");
}



// These message handlers must operate on a per-instance basis rather than a
// per-user basis...
// Each of these functions should take parameters (msg, contact)
// Some of these message handlers deal with modifying trust values.
// Others deal with actually starting and stopping a proxy connection.

// Trust mutation - map from message -> new trust level.
var TrustOp = {
  'allow': Trust.YES,
  'offer': Trust.OFFERED,
  'deny': Trust.NO,
  'request-access': Trust.REQUESTED,
  'cancel-request': Trust.NO,
  'accept-access': Trust.YES
};

var _msgReceivedHandlers = {
  'connection-setup': _handleConnectionSetupReceived,
  'connection-setup-response': _handleConnectionSetupResponseReceived,
  'notify-instance': _receiveInstanceNotification,
  'update-description': _handleUpdateDescription
};

// Bi-directional message handler.
// |beingSent| - True if message is being sent. False if received.
function _handleMessage(jsonMessage, beingSent) {
  log.debug(' ^_^ ' + (beingSent ? '----> SEND' : '<---- RECEIVE') +
            ' MESSAGE: ' + JSON.stringify(jsonMessage));

  // Check if this is a Trust modification.
  var trustValue = TrustOp[jsonMessage.message];  // NO, REQUESTED, or YES
  if (trustValue) {
    var mType = jsonMessage.message;
    // Access request and Grants go in opposite directions - tweak boolean.
<<<<<<< HEAD
    var asProxy = 'allow' == jsonMessage.message || 'deny' == jsonMessage.message ||
                  'offer' == jsonMessage.message ? !beingSent : beingSent;
=======
    var asProxy = 'allow' == mType || 'deny' == mType ||
                  'offer' == mType ? !beingSent : beingSent;
>>>>>>> fbf5f299
    var clientId = jsonMessage.to || jsonMessage.toClientId;
    if (!beingSent) {  // Update trust on the remote instance if received.
      clientId = jsonMessage.fromClientId;
    }
    _updateTrust(clientId, asProxy, trustValue);
    return true;
  }

  // Other type of message - instance or proxy state update.
  var handler = null;
  if (!beingSent) {
    handler = _msgReceivedHandlers[jsonMessage.message];
  }
  if (!handler) {
    log.error('No handler for sent message: ', jsonMessage);
    return false;
  }
  handler(jsonMessage, jsonMessage.to);
}

// A simple predicate function to see if we can talk to this client.
function _isMessageableUproxy(client) {
  // TODO(uzimizu): Make identification of whether or not this is a uproxy
  // client more sensible.
  var retval = (client.status == 'online' || client.status == 'messageable')
      && (client.clientId.indexOf('/uproxy') > 0);
  return retval;
}

// Update data for a user, typically when new client data shows up. Notifies all
// new UProxy clients of our instance data, and preserve existing hooks. Does
// not do a complete replace - does a merge of any provided key values.
//
//  |newData| - Incoming JSON info for a single user.
function _updateUser(newData) {
  log.debug('Incoming User Data: ' + JSON.stringify(newData));

  var userId = newData.userId,
      userOp = 'replace',
      existingUser = state.roster[userId];
  if (!existingUser) {
    state.roster[userId] = newData;
    userOp = 'add';
  }
  var user = state.roster[userId];
  var onGoogle = false,   // Flag updates..
      onFB = false,
      online = false,
      canProxi = false;
  if (!user.clients) user.clients = {};

  for (var clientId in newData.clients) {
    var client = newData.clients[clientId];
    if (!user.clients[clientId]) {
      user.clients[clientId] = client;
    }
    log.debug('  Interacting with client: ' + JSON.stringify(client));

    // Determine network state / flags for filtering purposes.
    if (!onGoogle && 'google' == client.network)
      onGoogle = true;
    if (!onFB && 'facebook' == client.network)
      onFB = true;

    if (!online && 'manual' != client.network &&
        ('messageable' == client.status || 'online' == client.status)) {
      online = true;
    }
    // TODO(uzimizu): Figure out best way to request new users to install UProxy
    if (!_isMessageableUproxy(client)) {
      continue;  // Skip non-uproxy clients.
    }

    // Synchronize our instance data with all online uproxy clients.
    var existingClient = _uproxyClients[clientId];
    _uproxyClients[clientId] = client;
    if (!existingClient) {
      log.debug('Aware of new client. Sending my instance data to ' + JSON.stringify(client));
      // Tell them that we're a UProxy instance as well.
      _sendNotifyInstance(clientId, client);

      // Associate this new Client with its Instance, if they've already
      // enlightened us of their instance.
      var instanceId = state.clientToInstance[clientId];
      if (instanceId) {
        _linkClientAndInstance(clientId, instanceId);
        log.debug('Finished linking client and instance in updateUser. ' + JSON.stringify(client));
      }
    }
    canProxi = true;  // TODO: UI indicators for various 'can proxy'-abilities.
    // TODO(mollyling): Properly hangle logout.
  }
  // Apply user-level flags.
  user.online = online;
  user.canUProxy = canProxi;
  user.onGoogle = onGoogle;
  user.onFB = onFB;
  uiChannel.emit('state-change', [{
      op: userOp,
      path: '/roster/' + userId,
      value: user
  }]);
  return true;
}

// Update trust state in a particular client. Assumes the client has a valid
// relation with an instanceId, indicating that it's a UProxy client.
function _updateTrust(clientId, asProxy, trustValue) {
  var instance = clientToInstance(clientId);
  if (!instance) {
    log.debug('Client ' + clientId + ' does not have an instance!');
    return false;
  }
  var trust = asProxy? instance.trust.asProxy : instance.trust.asClient;
  log.debug('Updating trust for ' + instance.clientId + ' as ' +
      (asProxy? 'proxy' : 'client') + ' to "' + trustValue + '".');
  if (asProxy) {
    instance.trust.asProxy = trustValue;
  } else {
    instance.trust.asClient = trustValue;
  }
  // Update extension. TODO(uzimizu): Local storage as well.
  uiChannel.emit('state-change', [{
      op: 'replace', path: '/instances/' + instance.instanceId, value: instance
  }]);
  return true;
}

function _handleConnectionSetupReceived(msg, contact) {
  msg.data.from = msg['fromClientId'];
  server.emit('toServer', msg.data);

  // Figure out the crypto key
  var cryptoKey = null;
  var data = JSON.parse(msg.data.data);
  if (data.sdp) {
    cryptoKey = extractCryptoKey(data.sdp);
  } else {
    log.debug("Data did not contain sdp headers", msg);
  }

  // Compare against the verified crypto keys
  var verifiedCryptoKeysKey = contact.userId + ".verifiedCryptoKeys";
  var verificationRequired = false;
  if (cryptoKey) {
    // TODO: rename to Hash: this is not the key, this is the hash of the key.
    _loadFromStorage(verifiedCryptoKeysKey, function(verifiedCryptoKeys) {
      log.debug("Comparing crypto key against verified keys for this user");
      if (cryptoKey in verifiedCryptoKeys) {
        log.debug("Crypto key already verified, proceed to establishing connection");
      } else {
        log.debug("Crypto key not yet verified, need to start video chat");
      }
    }, {});
  } else {
    log.error("Didn't receive crypto key in SDP headers, not sure what to do");
  }
}

function _handleConnectionSetupResponseReceived(msg, clientId) {
  // msg.data.from = msg['fromClientId'];
  // client.emit('peerSignalToClient', msg.data);
}

// Handle sending -----------------------------------------------------------

// Instance ID (+ more) Synchronization I/O

// Prepare a message indicating instance data, to be sent to other instances and
// synchronize everybody's world view. Does not assume that the instance
// actually exists.
function _buildInstancePayload(msg, clientId) {
  // Look up permissions for the clientId.
  var u, trust = null, consent;
  var client = _uproxyClients[clientId];
  if (client && client.instanceId) {
    // Acquire current trust state, if available.
    trust = state.instances[client.instanceId].trust;
  }
  if (null !== trust) {
    // For each direction (e.g., I proxy for you, or you proxy for me), there
    // is a logical AND of consent from both parties.  If the local state for
    // trusting them to be a client (trust.asProxy) is Yes or Offered, we
    // consent to being a proxy.  If the local state for trusting them to proxy
    // is Yes or Requested, we consent to being a client.
    consent = { asClient: ["yes", "requested"].indexOf(trust.asProxy) >= 0,
                asProxy: ["yes", "offered"].indexOf(trust.asClient) >= 0 };
  } else {
    consent = { asProxy: false, asClient: false };
  }

  return JSON.stringify({
    message: msg,
    data: {
      instanceId: '' + state.me.instanceId,
      description: '' + state.me.description,
      keyHash: '' + state.me.keyHash,
      consent: consent,
    }});
}

// Send a notification about my instance data to a particular clientId.
// Assumes client corresponds to a valid UProxy instance - otherwise you'd just
// be spamming poor shmucks.
function _sendNotifyInstance(id, client) {
  if (client['network'] === undefined ||
      (client.network != 'loopback' && client.network != 'manual')) {
    // TODO(uzimizu): Build the instance payload somewhere else, so we
    // don't have to rebuild it *everytime* a person logs on, as that's
    // wasteful.
    var msg = _buildInstancePayload('notify-instance', id);
    log.debug('identity.sendMessage(' + id + ', ' + msg + ')');
    identity.sendMessage(id, msg);
  }
}

// Primary handler for synchronizing Instance data. Updates an instance-client
// mapping, and emit state-changes to the UI. In no case will this function fail
// to generate or update an entry of the instance table.
function _receiveInstanceNotification(msg, toClientId) {
  log.debug('_receiveInstanceNotification(from: ' + msg.fromUserId + ')');
  var instanceId  = msg.data.instanceId,
      description = msg.data.description,
      keyHash     = msg.data.keyHash,
      userId      = msg.fromUserId,
      clientId    = msg.fromClientId,
      consent = msg.data.consent || { asProxy: false, asClient: false },
      instanceOp  = 'replace';  // Intended JSONpatch operation.

  // Before everything, remember the clientId - instanceId relation for future
  // completion, because it's possible that the corresponding user/client data
  // has not yet been received.
  state.clientToInstance[clientId] = instanceId;
  state.instanceToClient[instanceId] = clientId;

  // Update the local instance tables.
  var instance = state.instances[instanceId];
  if (!instance) {
    instanceOp = 'add';
    instance = _prepareNewInstance(instanceId, userId, description, keyHash);
    state.instances[instanceId] = instance;
    instance.trust.asClient = consent.asProxy? 'offered' : 'no';
    instance.trust.asProxy = consent.asClient? 'requested' : 'no';

  } else {
    // If the instance already exists, remap consent.
    if (consent.asProxy) {
      instance.trust.asProxy = ['yes', 'requested'].indexOf(instance.trust.asProxy) >= 0 ? 'yes' : 'offered';
    } else {
      instance.trust.asProxy = ['yes', 'requested'].indexOf(instance.trust.asProxy) >= 0 ? 'requested' : 'no';
    }
    if (consent.asClient) {
      instance.trust.asClient = ['yes', 'offered'].indexOf(instance.trust.asClient) >= 0 ? 'yes' : 'requested';
    } else {
      instance.trust.asClient = ['yes', 'offered'].indexOf(instance.trust.asClient) >= 0 ? 'offered' : 'no';
    }
  }

  // Complete the association if the client already exists.
  // var user = state.roster[userId];
  // if (user) {
    // if (user.clients[clientId]) {
       // _linkClientAndInstance(clientId, instanceId);
    // }
  // }
  _saveInstanceId(instanceId);  // Update local storage and extension.
  uiChannel.emit('state-change', [{
      op: instanceOp,
      path: '/instances/' + instanceId,
      value: instance
  }]);

  uiChannel.emit('state-change', [
      { op: 'add', path: '/clientToInstance/' + clientId, value: instanceId },
      { op: 'add', path: '/instanceToClient/' + instanceId, value: clientId }
  ]);

  return true;
}

// Prepare and return new instance object. Assumes new |instanceId|.
function _prepareNewInstance(instanceId, userId, description, keyHash) {
  var instance = DEFAULT_INSTANCE;
  instance.instanceId = instanceId;
  instance.userId = userId;
  instance.description = description;
  instance.keyHash = keyHash;
  log.debug('Prepared NEW Instance: ' + JSON.stringify(instance));
  return instance;
}

// Provides the linkage between a client and an instance, whether it occurs
// after an XMPP status update or an Instance notification message. Assumes
// that both the actual client and instance objects corresponding to |clientId|
// and |instanceId| already exist.
function _linkClientAndInstance(clientId, instanceId) {
  var instance = state.instances[instanceId],
      client   = _uproxyClients[clientId];
  var user     = state.roster[instance.userId];  // Must exist if client exists.

  // Before sychronizing, delete old client if it exists
  var oldClientId = instance.clientId;
  if (oldClientId && (clientId != oldClientId)) {
    log.debug('Deleting old client: ' + JSON.stringify(oldClientId));
    delete _uproxyClients[oldClientId];
    delete _clientToInstanceId[oldClientId];
    delete user.clients[oldClientId];
  }

  log.debug('Linking client and instance: ' + clientId + ' - ' + instanceId);
  user.clients[clientId].instanceId = instanceId;
  state.instances[instanceId].clientId = clientId;
  // client.instanceId = instanceId;  // Synchronize latest IDs.
  _uproxyClients[clientId] = user.clients[clientId];
  user.canUProxy = true;

  // Update both local storage and extension.
  _saveInstance(instanceId, user.userId);
  uiChannel.emit('state-change', [{
      op: 'replace',    // User data.
      path: '/roster/' + user.userId,
      value: user
  }]);
}

function _validateKeyHash(keyHash) {
  log.debug('Warning: keyHash Validation not yet implemented...');
  return true;
}

// Update the description for an instanceId.
// Assumes that |instanceId| is valid.
function _handleUpdateDescription(msg, clientId) {
  var instanceId = msg.data.instanceId;
  var description = msg.data.description;
  state.instances[instanceId].description = description;
  log.debug('Updating description! ' + JSON.stringify(msg));
  uiChannel.emit('state-change', [{
    op: 'replace',
    path: '/instances/' + instanceId + '/description',
    value: description
  }]);
}

// Now that this module has got itself setup, it sends a 'ready' message to the
// freedom background page.
uiChannel.emit('ready');


//TODO(willscott): WebWorkers startup errors are hard to debug.
// Once fixed, the setTimeout will no longer be needed.
};  // onload
setTimeout(onload, 0);<|MERGE_RESOLUTION|>--- conflicted
+++ resolved
@@ -88,12 +88,8 @@
 
   // A table from network identifier to your status on that network
   // (online/offline/idle, etc)
-<<<<<<< HEAD
-  "identityStatus": {},
-
-=======
   'identityStatus': {},
->>>>>>> fbf5f299
+
   // me : {
   //   description : string,  // descirption of this installed instance
   //   instanceId : string,   // id for this installed instance
@@ -115,25 +111,15 @@
   //     }
   //   }, ... userIdX
   // }
-<<<<<<< HEAD
   // Local client's information.
-  "me": {
-    "description": "",
-    "instanceId": "",
-    "keyHash": "",
-    "peerAsProxy": null,
-    "peersAsClients": []
-  },
-
-=======
   'me': {
     'description': '',
     'instanceId': '',
     'keyHash': '',
     'peerAsProxy': null,
     'peersAsClients': []
-  },         // Local client's information.
->>>>>>> fbf5f299
+  },
+
   // roster: {
   //   [userIdX]: {
   //     userId: string,
@@ -149,13 +135,9 @@
   //     },
   //   } ... userIdX
   // }
-<<<<<<< HEAD
   // Merged contact lists from each identity provider.
-  "roster": {},
-
-=======
-  'roster': {},     // Merged contact lists from each identity provider.
->>>>>>> fbf5f299
+  'roster': {},
+
   // instances: {
   //   [instanceIdX]: {
   //     name: string,
@@ -175,16 +157,13 @@
   //     }
   //   }
   // }
-<<<<<<< HEAD
+
   // instanceId -> instance. Active UProxy installations.
-  "instances": {},
-=======
-  'instances': {},  // instanceId -> instance. Active UProxy installations.
+  'instances': {},
 
   // ID mappings.
   'clientToInstance': {},      // instanceId -> clientId
   'instanceToClient': {},       // clientId -> instanceId
->>>>>>> fbf5f299
 
   // Options coming from local storage and setable by the options page.
   // TODO: put real values in here.
@@ -528,8 +507,9 @@
       [{op: 'add', path: '/_msgLog/-', value: msgInfo}]);
   var jsonMessage = {};
   try {
-    jsonMessage = JSON.parse(msgInfo.message);
+    jsonMessage = JSON.parse(msgInfo);
   } catch(e) {
+    jsonMessage = {}
     jsonMessage.unparseable = msgInfo.message;
   }
   _handleMessage(jsonMessage, false);  // beingSent = false
@@ -676,13 +656,8 @@
   if (trustValue) {
     var mType = jsonMessage.message;
     // Access request and Grants go in opposite directions - tweak boolean.
-<<<<<<< HEAD
-    var asProxy = 'allow' == jsonMessage.message || 'deny' == jsonMessage.message ||
-                  'offer' == jsonMessage.message ? !beingSent : beingSent;
-=======
     var asProxy = 'allow' == mType || 'deny' == mType ||
                   'offer' == mType ? !beingSent : beingSent;
->>>>>>> fbf5f299
     var clientId = jsonMessage.to || jsonMessage.toClientId;
     if (!beingSent) {  // Update trust on the remote instance if received.
       clientId = jsonMessage.fromClientId;
