--- conflicted
+++ resolved
@@ -861,37 +861,6 @@
   return true;
 }
 
-<<<<<<< HEAD
-var _localTestProxying = function() {
-  var pA = "pA";
-  var pB = "pB";
-  console.log("Setting up signalling");
-  // msg : {peerId : string, // peer id message should go to.
-  //        data : json-string}
-  client.on("sendSignalToPeer", function (msg) {
-    server.emit("handleSignalFromPeer",
-        // Message came from pA.
-        {peerId: pA, data: msg.data});
-  });
-  // msg : {peerId : string, // peer id message should go to.
-  //        data : json-string}
-  server.on("sendSignalToPeer", function (msg) {
-    client.emit("handleSignalFromPeer",
-        // message came from pB
-        {peerId: pB, data: msg.data});
-  });
-  server.emit("start");
-  client.emit("start",
-      {'host': '127.0.0.1', 'port': 9999,
-        // peerId of the peer being routed to.
-       'peerId': pB});
-  console.log("ready...");
-};
-
-// Now that this module has got itself setup, it sends a 'ready' message to the
-// freedom background page.
-bgPageChannel.emit('ready');
-=======
 /**
  * When a new instanceId is received, prepare a new entry for the Instance
  * Table.
@@ -911,4 +880,33 @@
   log.debug('Warning: keyHash Validation not yet implemented...');
   return true;
 }
->>>>>>> 41af21d4
+
+function _localTestProxying() {
+  var pA = "pA";
+  var pB = "pB";
+  console.log("Setting up signalling");
+  // msg : {peerId : string, // peer id message should go to.
+  //        data : json-string}
+  client.on("sendSignalToPeer", function (msg) {
+    server.emit("handleSignalFromPeer",
+        // Message came from pA.
+        {peerId: pA, data: msg.data});
+  });
+  // msg : {peerId : string, // peer id message should go to.
+  //        data : json-string}
+  server.on("sendSignalToPeer", function (msg) {
+    client.emit("handleSignalFromPeer",
+        // message came from pB
+        {peerId: pB, data: msg.data});
+  });
+  server.emit("start");
+  client.emit("start",
+      {'host': '127.0.0.1', 'port': 9999,
+        // peerId of the peer being routed to.
+       'peerId': pB});
+  console.log("ready...");
+};
+
+// Now that this module has got itself setup, it sends a 'ready' message to the
+// freedom background page.
+bgPageChannel.emit('ready');
