/**
 * uproxy.js
 *
 * This is the primary backend script. It maintains in-memory state,
 * checkpoints information to local storage, and synchronizes state with the
 * front-end.
 *
 * In-memory state includes:
 *  - Roster, which is a list of contacts, always synced with XMPP friend lists.
 *  - Instances, which is a list of active UProxy installs.
 */
'use strict';

// JS-Hint/JS-lint
/* global self, makeLogger, freedom, cloneDeep, isDefined, nouns, adjectives,
   Trust, freedom: false, UProxyState: false, console: false, DEBUG: false,
   ProxyState: false, log, store, _localTestProxying */

// The channel to speak to the UI part of uproxy. The UI is running from the
// privileged part of freedom, so we can just set this to be freedom.
var bgAppPageChannel = freedom;

// Channels with module interface to speak to the various providers.

// Identity is a module that speaks to chat networks and does some message
// passing to manage contacts privilages and initiate proxying.
var identity = freedom.identity();

<<<<<<< HEAD
=======
// Storage is used for saving settings to the browsre local storage available
// to the extension.
var storage = freedom.storage();

// We use client in order to use our contacts as proxies.
>>>>>>> 3bb200ba
// Client is used to manage a peer connection to a contact that will proxy our
// connection. This module listens on a localhost port and forwards requests
// through the peer connection.
var client = freedom.uproxyclient();

// Server allows us to act as a proxy for our contacts.
// Server module; listens for peer connections and proxies their requests
// through the peer connection.
var server = freedom.uproxyserver();

<<<<<<< HEAD
=======
// The channel to speak to the UI part of uproxy. The UI is running from the
// privileged part of freedom, so we can just set this to be freedom.
var uiChannel = freedom;

// enum of state ids that we need to worry about.
var StateEntries = {
  ME: 'me',
  OPTIONS: 'options',
  INSTANCEIDS: 'instanceIds', // only exists for local storage state.
  INSTANCES: 'instances',   // only exists for in-memory state.
};

var Trust = {
  NO: 'no',
  REQUESTED: 'requested',
  OFFERED: 'offered',
  YES: 'yes'
};

var ProxyState = {
  OFF: 'off',
  READY: 'ready',
  RUNNING: 'running'
}

var VALID_NETWORKS = {
  GOOGLE: 'google',
  FACEBOOK: 'facebook',
};

//var TrustType = {
//  PROXY: 'asProxy',
//  CLIENT: 'asClient'
//};

// Keys that we don't save to local storage each time.
// Format: each key is a dot-delimited path.
//
// TODO(mollying): allow * to denote any-value for a single element of
// a path.
//
// TODO(mollying): doesn't seem to be used, remove?
var TRANSIENT_STATE_KEYS = [];

// Initial empty state
var RESET_STATE = {
  // debugging stuff
  '_debug': DEBUG,  // debug state.
  '_msgLog': [],  //

  // A table from network identifier to your status on that network
  // (online/offline/idle, etc)
  'identityStatus': {},

  // me : {
  //   description : string,  // descirption of this installed instance
  //   instanceId : string,   // id for this installed instance
  //   keyHash : string,      // hash of your public key for peer connections
  //   peerAsProxy : string,  // proxying clientId if connected else null
  //   peersAsClients : [     // clientIds using me as a proxy.
  //     clientId, ... ]
  //   [userIdX] : {
  //     userId : string,     // same as key [userIdX].
  //     name : string,       // user-friendly name given by network
  //     url : string         // ?
  //     clients: {
  //       [clientIdX]: {
  //         clientId: string, // same as key [clientIdX].
  //         // TODO: users should live in network, not visa-versa!
  //         network: string   // unique id for the network connected to.
  //         status: string
  //       }, ... clientIdX
  //     }
  //   }, ... userIdX
  // }
  // Local client's information.
  'me': {
    'description': '',
    'instanceId': '',
    'keyHash': '',
    'identities': {},
    'peerAsProxy': null,
    'peersAsClients': []
  },

  // roster: {
  //   [userIdX]: {
  //     userId: string,
  //     name: string,
  //     url: string,
  //     clients: {
  //       [clientIdX]: {
  //         clientId: string, // same as key [clientIdX].
  //         // TODO: users should live in network, not visa-versa!
  //         network: string
  //         status: string
  //       }, ... clientIdX
  //     },
  //   } ... userIdX
  // }
  // Merged contact lists from each identity provider.
  'roster': {},

  // instances: {
  //   [instanceIdX]: {
  //     // From Network/identity:
  //     name: string,
  //     userId: string,
  //     network: string,
  //     url: string,
  //     // Instance specific
  //     description: string,
  //     // annotation: string, // TODO
  //     instanceId: string,
  //     keyhash: string,
  //     trust: {
  //       asProxy: Trust
  //       asClient: Trust
  //     }
  //     status {
  //       activeProxy: boolean
  //       activeClient: boolean
  //     }
  //   }
  // }

  // instanceId -> instance. Active UProxy installations.
  'instances': {},

  // ID mappings.
  // TODO: Make these mappings properly properly reflect that an instance can
  // be connected to multiple networks and therefore have multiple client ids.
  // TODO: add mappings between networks?
  'clientToInstance': {},      // instanceId -> clientId
  'instanceToClient': {},      // clientId -> instanceId

  // Options coming from local storage and setable by the options page.
  // TODO: put real values in here.
  'options': {
    'allowNonRoutableAddresses': false,
    // See: https://gist.github.com/zziuni/3741933
    // http://www.html5rocks.com/en/tutorials/webrtc/basics/
    //   'stun:stun.l.google.com:19302'
    'stunServers': ['stunServer1', 'stunServer2'],
    'turnServers': ['turnServer1', 'turnServer2']
  }
};
var state = cloneDeep(RESET_STATE);

var DEFAULT_PROXY_STATUS = {
    proxy: ProxyState.OFF,
    client: ProxyState.OFF
};

// Instance object.
var DEFAULT_INSTANCE = {
  instanceId: null,  // Primary key.
  keyHash: null,
  trust: {
    asProxy: Trust.NO,
    asClient: Trust.NO
  },
  status: DEFAULT_PROXY_STATUS,
  description: '',
  notify: false,      // Whether UI should show state-change notification.
  rosterInfo: {       // Info corresponding to its roster entry.
    userId: '',
    name: '',
    network: '',
    url: ''
  }
};

// If one is running UProxy for the first time, or without any available
// instance data, generate an instance for oneself.
function _generateMyInstance() {
  var i, val, hex, id, key, instanceIds = [];

  var me = cloneDeep(RESET_STATE.me);

  // Create an instanceId if we don't have one yet.
  // Just generate 20 random 8-bit numbers, print them out in hex.
  // TODO: check use of randomness: why not one big random number that is
  // serialised?
  for (i = 0; i < 20; i++) {
    // 20 bytes for the instance ID.  This we can keep.
    val = Math.floor(Math.random() * 256);
    hex = val.toString(16);
    me.instanceId = me.instanceId +
        ('00'.substr(0, 2 - hex.length) + hex);

    // 20 bytes for a fake key hash. TODO(mollyling): Get a real key hash.
    val = Math.floor(Math.random() * 256);
    hex = val.toString(16);

    me.keyHash = ((i > 0)? (me.keyHash + ':') : '')  +
        ('00'.substr(0, 2 - hex.length) + hex);

    // TODO: separate this out and use full space of possible names by
    // using the whole of the .
    if (i < 4) {
      id = (i & 1) ? nouns[val] : adjectives[val];
      if (me.description !== null) {
        me.description = me.description + " " + id;
      } else {
        me.description = id;
      }
    }
  }

  return me;
}

// --------------------------------------------------------------------------
//  Local Storage
// --------------------------------------------------------------------------
// To see the format used by localstorage, see the file:
//   scraps/local_storage_example.js
function _loadFromStorage(key, callback, defaultIfUndefined) {
  storage.get(key).done(function (result) {
    console.log("Loaded from storage[" + key + "] (type: " + (typeof result) + "): " + result);
    if (isDefined(result)) {
      callback(JSON.parse(result));
    } else {
      callback(defaultIfUndefined);
    }
  });
}

function _saveToStorage(key, val, callback) {
  storage.set(key, JSON.stringify(val)).done(callback);
}

function _loadStateFromStorage(state, callback) {
  var finalCallbacker = new FinalCallback(callback);
  var i, key;

  // Set the saves |me| state and |options|.  Note that in both of
  // these callbacks |key| will be a different value by the time they
  // run.
  key = StateEntries.ME;
  var maybeCallbackAfterLoadingMe = finalCallbacker.makeCountedCallback();
  _loadFromStorage(key, function(v) {
    if (v === null) {
      state.me = _generateMyInstance();
      _saveToStorage("me", state.me);
      log.debug("****** Saving new self-definition *****");
      log.debug("  state.me = " + JSON.stringify(state.me));
    } else {
      log.debug("++++++ Loaded self-definition ++++++");
      log.debug("  state.me = " + JSON.stringify(v));
      state.me = v;
      // Put back any fields that weren't saved (say, from a version change).
      for (var k in RESET_STATE.me) {
        if (state.me[k] === undefined) {
          log.debug(" -- adding back property " + k);
          state.me[k] = cloneDeep(RESET_STATE.me[k]);
        }
      }
      log.debug("  state.me, post repair = " + JSON.stringify(state.me));
      state.me.identities = {};
    }
    maybeCallbackAfterLoadingMe();
  }, null);

  key = StateEntries.OPTIONS;
  var maybeCallbackAfterLoadingOptions = finalCallbacker.makeCountedCallback();
  _loadFromStorage(key, function(options) {
    state[StateEntries.OPTIONS] = options;
    maybeCallbackAfterLoadingOptions();
  }, RESET_STATE[key]);

  // Set the state |instances| from the local storage entries.
  var instances = {};
  state[StateEntries.INSTANCES] = instances;
  key = StateEntries.INSTANCEIDS;

  var checkAndSave = function(instanceId) {
    var maybeCallbackAfterLoadingInstance =
        finalCallbacker.makeCountedCallback();
    _loadFromStorage("instance/" + instanceId, function(instance) {
      if (null === instance) {
        console.error("Load error: instance " + instanceId + " not found");
      }
      // // see: scraps/validtate-instance.js, but use unit tests instead of
      // // runtime code for type-checking.
      // else if (!_validateStoredInstance(instanceId, instance)) {
      // console.error("instance " + instanceId + " was bad:", instance);
      // TODO: remove bad instance ids?
      //}
      else {
        console.log("instance " + instanceId + " loaded");
        instance.status = DEFAULT_PROXY_STATUS;
        instances[instanceId] = instance;
        // Extrapolate the user & add to the roster.
        var user = state.roster[instance.rosterInfo.userId] = {};
        user.userId = instance.rosterInfo.userId;
        user.name = instance.rosterInfo.name;
        user.network = instance.rosterInfo.network,
        user.url = instance.rosterInfo.url;
        user.clients = {};
        user.hasNotification = Boolean(instance.notify);
      }
      maybeCallbackAfterLoadingInstance();
    }, null);
  };

  // Load
  _loadFromStorage(StateEntries.INSTANCEIDS, function(instanceIds) {
    console.log("instanceIds typeof = " + (typeof instanceIds));
    console.log('instanceIds: ' + instanceIds);
    for (i = 0; i < instanceIds.length; i++) {
      checkAndSave(instanceIds[i]);
    }
  }, []);

  log.debug('_loadStateFromStorage: loaded: ' + JSON.stringify(state));
}

// Save the instance to local storage. Assumes that both the Instance
// notification and XMPP user and client information exist and are up-to-date.
// |instanceId| - string instance identifier (a 40-char hex string)
// |userId| - The userId such as 918a2e3f74b69c2d18f34e6@public.talk.google.com.
function _saveInstance(instanceId) {
  // Be obscenely strict here, to make sure we don't propagate buggy
  // state across runs (or versions) of UProxy.
  var instanceInfo = state.instances[instanceId];
  var instance = {
    // Instance stuff:
    // annotation: getKeyWithDefault(instanceInfo, 'annotation',
    //    instanceInfo.description),
    instanceId: instanceId,
    keyHash: instanceInfo.keyHash,
    trust: instanceInfo.trust,
    // Overlay protocol used to get descriptions.
    description: instanceInfo.description,
    notify: Boolean(instanceInfo.notify),
    rosterInfo: instanceInfo.rosterInfo
  };
  // log.debug('_saveInstance: saving "instance/"' + instanceId + '": ' +
      // JSON.stringify(instance));
  _saveToStorage("instance/" + instanceId, instance);
}

function _saveAllInstances() {
  // Go through |roster.client[*].clients[*]|, and save every instance
  // with an instanceId.  We pull data from both the|state.instances|
  // and |state.roster| objects.
  for (var userId in state.roster) {
    for (var clientId in state.roster[userId]) {
      var rosterClient = state.roster[userId].clients[clientId];
      if (rosterClient.instanceId !== undefined && rosterClient.instanceId) {
        _saveInstance(rosterClient.instanceId);
      }
    }
  }
  // Now save the entire instanceIds list.
  _saveToStorage(StateEntries.INSTANCEIDS,
      Object.keys(state[StateEntries.INSTANCES]));
}

// Remember whether uproxy is currently logged on to |network|.
function _saveNetworkState(network, state) {
  log.debug('Saving network state for: ' + network + ' : ' + state);
  _saveToStorage('online/' + network, state);
}

// Load the status for |network|, and reconnect to it if |reconnect| is true.
function _loadNetworkState(network, reconnect) {
  log.debug('Loading network state for: ' + network);
  _loadFromStorage('online/' + network, function (wasOnline) {
    if (reconnect && wasOnline) {
      log.debug('Was previously logged on to ' + network + '. Reconnecting...');
      _Login(network);
    }
  }, false);
}

function checkPastNetworkConnection(network) {
  _loadNetworkState(network, true);
}
>>>>>>> 3bb200ba

// --------------------------------------------------------------------------
//  General UI interaction
// --------------------------------------------------------------------------
function sendFullStateToUI() {
  console.log("sending sendFullStateToUI state-change.");
  bgAppPageChannel.emit('state-change', [{op: 'replace', path: '',
      value: store.state}]);
}

// Define freedom bindings.
bgAppPageChannel.on('reset', function () { reset(); });

// Logs out of networks and resets data.
function reset() {
  console.log('reset');
  identity.logout(null, null);
  store.reset(function() {
    // TODO: refactor so this isn't needed.
    console.log("reset state to: ", store.state);
    sendFullStateToUI();
  });
}

// Called from extension whenever the user clicks opens the extension popup.
// The intent is to reset its model - but this may or may not always be
// necessary. Improvements to come.
bgAppPageChannel.on('ui-ready', function () {
  console.log('ui-ready');
  console.log('state:', store.state);
  // Send the extension the full state.
  sendFullStateToUI();
});

<<<<<<< HEAD
bgAppPageChannel.on('login', function(network) {
=======
// Update local user's online status (away, busy, etc.).
identity.on('onStatus', function(data) {
  log.debug('onStatus: data:' + JSON.stringify(data));
  if (data.userId) {
    state.identityStatus[data.network] = data;
    uiChannel.emit('state-change',
        [{op: 'add', path: '/identityStatus/' + data.network, value: data}]);
    if (!state.me.identities[data.userId]) {
      state.me.identities[data.userId] = {userId: data.userId};
    }
  }
});

// Called when a contact (or ourselves) changes state, whether online or
// description.
identity.on('onChange', function(data) {
  // log.debug('onChange: data:' + JSON.stringify(data));
  if (!data.userId) {
    log.error('onChange: missing userId! ' + JSON.stringify(data));
  }
  try {
    if (state.me.identities[data.userId]) {
      // My card changed.
      state.me.identities[data.userId] = data;
      _SyncUI('/me/clients/' + data.userId, data, 'add');
      // TODO: Handle changes that might affect proxying
    } else {
      updateUser(data);  // Not myself.
    }
  } catch (e) {
    console.log('Failure in onChange handler.  state.me = ' + JSON.stringify(state.me));
    console.log(e.stack);
  }
});

identity.on('onMessage', function (msgInfo) {
  log.debug("identity.on('onMessage'): msgInfo: ", msgInfo);
  // state._msgLog.push(msgInfo);
  // uiChannel.emit('state-change',
      // [{op: 'add', path: '/_msgLog/-', value: msgInfo}]);
  var jsonMessage = {};
  msgInfo.messageText = msgInfo.message;
  delete msgInfo.message;
  try {
    // Replace the JSON str with actual data attributes, then flatten.
    msgInfo.data = JSON.parse(msgInfo.messageText);
  } catch(e) {
    msgInfo.unparseable = true;
  }
  _handleMessage(msgInfo, false);  // beingSent = false
});

uiChannel.on('login', function(network) {
>>>>>>> 3bb200ba
  _Login(network);
});

bgAppPageChannel.on('logout', function(network) {
  identity.logout(null, network);
  // TODO: only remove clients from the network we are logging out of.
  // Clear the clientsToInstance table.
  store.state.clientToInstance = {};
  store.state.me.networkDefaults[network].autoconnect = false;

});

<<<<<<< HEAD
bgAppPageChannel.on('ignore', function (userId) {
  // TODO: fix.
});

bgAppPageChannel.on('invite-friend', function (userId) {
=======
uiChannel.on('invite-friend', function (userId) {
>>>>>>> 3bb200ba
  identity.sendMessage(userId, "Join UProxy!");
});

bgAppPageChannel.on('echo', function (msg) {
  // store.state._msgLog.push(msg);
  // bgAppPageChannel.emit('state-change', [{op: 'add', path: '/_msgLog/-', value: msg}]);
});

bgAppPageChannel.on('change-option', function (data) {
  store.state.options[data.key] = data.value;
  store.saveOptionsToStorage();
  console.log('saved options ' + JSON.stringify(store.state.options));
  bgAppPageChannel.emit('state-change', [{op: 'replace', path: '/options/'+data.key, value: data.value}]);
  // TODO: Handle changes that might affect proxying
});

// Updating our own UProxy instance's description.
bgAppPageChannel.on('update-description', function (data) {
  store.state.me.description = data;  // UI side already up-to-date.

  // TODO(uzimizu): save to storage
  var payload = JSON.stringify({
    type: 'update-description',
    instanceId: '' + store.state.me.instanceId,
    description: '' + store.state.me.description
  });

  // Send the new description to ALL currently online friend instances.
  for (var instanceId in store.state.instances) {
    var clientId = store.state.instanceToClient[instanceId];
    if (clientId) identity.sendMessage(clientId, payload);
  }
});

// Updating our own UProxy instance's description.
bgAppPageChannel.on('notification-seen', function (userId) {
  var user = store.state.roster[userId];
  if (!user) {
    console.error('User ' + userId + ' does not exist!');
    return false;
  }
  user.hasNotification = false;
  // Go through clients, remove notification flag from any uproxy instance.
  for (var clientId in user.clients) {
    var instanceId = store.state.clientToInstance[clientId];
    if (instanceId) {
      _removeNotification(instanceId);
    }
  }
  // _removeNotification(user);
  // instance.notify = false;
  // store.saveInstance(id);
  // Don't need to re-sync with UI - expect UI to have done the change.
  // _syncInstanceUI(instance);
});

// --------------------------------------------------------------------------
//  Proxying
// --------------------------------------------------------------------------
<<<<<<< HEAD
// TODO: say not if we havn't given them permission :)
bgAppPageChannel.on('start-using-peer-as-proxy-server', function(peerInstanceId) {
=======
uiChannel.on('start-using-peer-as-proxy-server', function(peerInstanceId) {
>>>>>>> 3bb200ba
  startUsingPeerAsProxyServer(peerInstanceId);
});

bgAppPageChannel.on('stop-proxying', function(peerInstanceId) {
  stopUsingPeerAsProxyServer(peerInstanceId);
});

// peerId is a client ID.
client.on('sendSignalToPeer', function(data) {
    console.log('client(sendSignalToPeer):' + JSON.stringify(data) +
<<<<<<< HEAD
                ', sending to ' + data.peerId + ", which should map to " +
                    store.state.instanceToClient[data.peerId]);
  // TODO: don't use 'message' as a field in a message! that's confusing!
  // data.peerId is an instance ID.  convert.
  identity.sendMessage(
      store.state.instanceToClient[data.peerId],
=======
                ', sending to client: ' + data.peerId + ", which should map to instance: " +
                    state.clientToInstance[data.peerId]);
  // TODO: don't use 'message' as a field in a message! that's confusing!
  // data.peerId is an instance ID.  convert.
  identity.sendMessage(data.peerId,
>>>>>>> 3bb200ba
      JSON.stringify({type: 'peerconnection-client', data: data.data}));
});

server.on('sendSignalToPeer', function(data) {
  console.log('server(sendSignalToPeer):' + JSON.stringify(data) +
<<<<<<< HEAD
                ', sending to ' + data.peerId);
  identity.sendMessage(
      store.state.instanceToClient[data.peerId],
=======
                ', sending to client: ' + data.peerId);
  identity.sendMessage(data.peerId,
>>>>>>> 3bb200ba
      JSON.stringify({type: 'peerconnection-server', data: data.data}));
});

// Begin SDP negotiations with peer. Assumes |peer| exists.
function startUsingPeerAsProxyServer(peerInstanceId) {
  var instance = store.state.instances[peerInstanceId];
  if (!instance) {
    console.error('Instance ' + peerInstanceId + ' does not exist for proxying.');
    return false;
  }
  if (Trust.YES != store.state.instances[peerInstanceId].trust.asProxy) {
    console.log('Lacking permission to proxy through ' + peerInstanceId);
    return false;
  }
<<<<<<< HEAD
  // TODO: Cleanly disable any previous proxying session.
  instance.status.proxy = ProxyState.RUNNING;
  // _SyncUI('/instances/' + peerInstanceId, instance);
  _syncInstanceUI(instance, 'status');
=======
  log.debug('Starting peer connection... to client id: ' +
      state.instanceToClient[peerInstanceId]);

  // TODO: Cleanly disable any previous proxying session. This involves
  // terminating the SDP session.
  // state.me.peerAsProxy = peerInstanceId;
  // _SyncUI('/me/peerAsProxy', peerInstanceId);
  instance.status.proxy = ProxyState.RUNNING;
  _SyncInstance(instance, 'status');
>>>>>>> 3bb200ba

  // TODO: sync properly between the extension and the app on proxy settings
  // rather than this cooincidentally the same data.
  client.emit("start",
              {'host': '127.0.0.1', 'port': 9999,
               // peerId of the peer being routed to.
               'peerId': state.instanceToClient[peerInstanceId]});

  // This is a temporary hack which makes the other end aware of your proxying.
  // TODO(uzimizu): Remove this once proxying is happening *for real*.
  identity.sendMessage(
      state.instanceToClient[peerInstanceId],
      JSON.stringify({
          type: 'newly-active-client',
          instanceId: state.me.instanceId
      }));
}

function stopUsingPeerAsProxyServer(peerInstanceId) {
  var instance = store.state.instances[peerInstanceId];
  if (!instance) {
    console.error('Instance ' + peerInstanceId + ' does not exist!');
    return false;
  }
  // TODO: Handle revoked permissions notifications.
<<<<<<< HEAD
  // bgAppPageChannel.emit('state-change',
=======

  // TODO: check permission first.
  // state.me.peerAsProxy = null;
  // _SyncUI('/me/peerAsProxy', '');
  // uiChannel.emit('state-change',
>>>>>>> 3bb200ba
      // [{op: 'replace', path: '/me/peerAsProxy', value: ''}]);
  client.emit("stop");
  instance.status.proxy = ProxyState.OFF;
  _syncInstanceUI(instance, 'status');

  // TODO: this is also a temporary hack.
  identity.sendMessage(
      state.instanceToClient[peerInstanceId],
      JSON.stringify({
          type: 'newly-inactive-client',
          instanceId: state.me.instanceId
      }));
}

// peerconnection-client -- sent from client on other side.
<<<<<<< HEAD
function receiveSignalFromClientPeer(msg) {
  console.log('receiveSignalFromClientPeer: ' + JSON.stringify(msg));
=======
function handleSignalFromClientPeer(msg) {
  console.log('handleSignalFromClientPeer: ' + msg.fromClientId);
>>>>>>> 3bb200ba
  // sanitize from the identity service
  server.emit('handleSignalFromPeer',
      {peerId: msg.fromClientId, data: msg.data.data});
}

// peerconnection-server -- sent from server on other side.
function receiveSignalFromServerPeer(msg) {
  console.log('receiveSignalFromServerPeer: ' + JSON.stringify(msg));
  // sanitize from the identity service
<<<<<<< HEAD
  client.emit('handleServerSignalToPeer',
=======
  client.emit('handleSignalFromPeer',
>>>>>>> 3bb200ba
      {peerId: msg.fromClientId, data: msg.data.data});
}


// TODO(uzimizu): This is a HACK!
function handleNewlyActiveClient(msg) {
  var instanceId = msg.data.instanceId;
  var instance = state.instances[instanceId];
  if (!instance) {
    log.error('Cannot be proxy for nonexistent instance.');
    return;
  }
  log.debug('PROXYING FOR CLIENT INSTANCE: ' + instanceId);
  // state.me.instancePeer
  instance.status.client = ProxyState.RUNNING;
  _SyncInstance(instance, 'status');
}

function handleInactiveClient(msg) {
  var instanceId = msg.data.instanceId;
  var instance = state.instances[instanceId];
  if (!instance) {
    log.error('Cannot be proxy for nonexistent instance.');
    return;
  }
  log.debug('STOPPED PROXYING FOR CLIENT INSTANCE: ' + instanceId);
  instance.status.client = ProxyState.OFF;
  _SyncInstance(instance, 'status');
}

// --------------------------------------------------------------------------
//  Trust
// --------------------------------------------------------------------------
// action -> target trust level.
var TrustOp = {
  // If Alice |action|'s Bob, then Bob acts as the client.
  'allow': Trust.YES,
  'offer': Trust.OFFERED,
  'deny': Trust.NO,
  // Bob acts as the proxy.
  'request-access': Trust.REQUESTED,
  'cancel-request': Trust.NO,
  'accept-offer': Trust.YES,
  'decline-offer': Trust.NO
};

// The user clicked on something to change the trust w.r.t. another user.
// Update trust level for an instance, and maybe send a messahe to the client
// for the instance that we changed.
bgAppPageChannel.on('instance-trust-change', function (data) {
  var iId = data.instanceId;
  // Set trust level locally, then notify through XMPP if possible.
  _updateTrust(data.instanceId, data.action, false);  // received = false
  var clientId = store.state.instanceToClient[iId];
  if (!clientId) {
    console.log('Warning! Cannot change trust level because client ID does not ' +
              'exist for instance ' + iId + ' - they are probably offline.');
    return false;
  }
  identity.sendMessage(clientId, JSON.stringify({type: data.action}));
  return true;
});

// Update trust state for a particular instance. Emits change to UI.
// |instanceId| - instance to change the trust levels upon.
// |action| - Trust action to execute.
// |received| - boolean of source of this action.
function _updateTrust(instanceId, action, received) {
  received = received || false;
  var asProxy = ['allow', 'deny', 'offer'].indexOf(action) < 0 ?
      !received : received;
  var trustValue = TrustOp[action];
  var instance = store.state.instances[instanceId];
  if (!instance) {
    console.error('Cannot find instance ' + instanceId + ' for a trust change!');
    return false;
  }
  if (asProxy) {
    instance.trust.asProxy = trustValue;
  } else {
    instance.trust.asClient = trustValue;
  }
  store.saveInstance(instanceId);
  _syncInstanceUI(instance, 'trust');
  console.log('Instance trust changed. ' + JSON.stringify(instance.trust));
  return true;
}

//
function receiveTrustMessage(msgInfo) {
  var msgType = msgInfo.data.type;
  var clientId = msgInfo.fromClientId;
  var instanceId = store.state.clientToInstance[clientId];
  if (!instanceId) {
    // TODO(uzimizu): Attach instanceId to the message and verify.
    console.error('Could not find instance for the trust modification!');
    return;
  }
  _addNotification(instanceId);
  _updateTrust(instanceId, msgType, true);  // received = true
}

// --------------------------------------------------------------------------
//  Messages
// --------------------------------------------------------------------------
// Update local user's online status (away, busy, etc.).
identity.on('onStatus', function(data) {
  console.log('onStatus: data:' + JSON.stringify(data));
  if (data.userId) { // userId is only specified when connecting or online.
    store.state.identityStatus[data.network] = data;
    bgAppPageChannel.emit('state-change',
        [{op: 'add', path: '/identityStatus/' + data.network, value: data}]);
    if (!store.state.me.identities[data.userId]) {
      store.state.me.identities[data.userId] = {userId: data.userId};
    }
  }
});

// Called when a contact (or ourselves) changes state, whether online or
// description.
// |data| is guarenteed to have userId.
identity.on('onChange', function(data) {
  try {
    if (store.state.me.identities[data.userId]) {
      // My card changed.
      store.state.me.identities[data.userId] = data;
      _SyncUI('/me/clients/' + data.userId, data, 'add');
      // TODO: Handle changes that might affect proxying
    } else {
      updateUser(data);  // Not myself.
    }
  } catch (e) {
    console.log('Failure in onChange handler.  store.state.me = ' + JSON.stringify(store.state.me));
    console.log(e.stack);
  }
});

var _msgReceivedHandlers = {
    'allow': receiveTrustMessage,
    'offer': receiveTrustMessage,
    'deny': receiveTrustMessage,
    'request-access': receiveTrustMessage,
    'cancel-request': receiveTrustMessage,
    'accept-offer': receiveTrustMessage,
    'decline-offer': receiveTrustMessage,
    'notify-instance': receiveInstance,
    'notify-consent': receiveConsent,
    'update-description': receiveUpdateDescription,
    'peerconnection-server' : receiveSignalFromServerPeer,
    'peerconnection-client' : receiveSignalFromClientPeer,
    'newly-active-client' : handleNewlyActiveClient,
    'newly-inactive-client' : handleInactiveClient
};

//
identity.on('onMessage', function (msgInfo) {
  console.log('identity.on(onMessage): ' + JSON.stringify(msgInfo));
  // Replace the JSON str with actual data attributes, then flatten.
  msgInfo.messageText = msgInfo.message;
  delete msgInfo.message;
  try {
    msgInfo.data = JSON.parse(msgInfo.messageText);
  } catch(e) {
    console.error("Message was not JSON");
    return;
  }
  // Call the relevant handler.
  var msgType = msgInfo.data.type;
  if (!(msgType in _msgReceivedHandlers)) {
    console.error('No handler for message type: ' + msgType);
    return;
  }
  _msgReceivedHandlers[msgType](msgInfo);
});


// Update data for a user, typically when new client data shows up. Notifies all
// new UProxy clients of our instance data, and preserve existing hooks. Does
// not do a complete replace - does a merge of any provided key values.
//
//  |newData| - Incoming JSON info for a single user.
function updateUser(newData) {
  // console.log('Incoming user data from XMPP: ' + JSON.stringify(newData));
  var userId = newData.userId,
      userOp = 'replace',
      existingUser = store.state.roster[userId];
  if (!existingUser) {
    store.state.roster[userId] = newData;
    userOp = 'add';
  }
  var user = store.state.roster[userId];
  var instance = store.instanceOfUserId(userId);
  var onGoogle = false,   // Flag updates..
      onFB = false,
      online = false,
      canUProxy = false;
  user.name = newData.name;
  user.clients = newData.clients;

  for (var clientId in user.clients) {
    var client = user.clients[clientId];
    if ('offline' == user.status) {  // Delete offline clients
      delete user.clients[clientId];
      continue;
    }
    if (! (clientId in user.clients)) {
      user.clients[clientId] = client;
    }

    // Determine network state / flags for filtering purposes.
    if (!onGoogle && 'google' == client.network)
      onGoogle = true;
    if (!onFB && 'facebook' == client.network)
      onFB = true;

    if (!online && 'manual' != client.network &&
        ('messageable' == client.status || 'online' == client.status)) {
      online = true;
    }

    // Inform UProxy instances of each others' ephemeral clients.
    var isUProxyClient = _checkUProxyClientSynchronization(client);
    canUProxy = canUProxy || isUProxyClient;
  }

  // Apply user-level flags.
  user.online = online;
  user.canUProxy = canUProxy;
  user.onGoogle = onGoogle;
  user.onFB = onFB;
  bgAppPageChannel.emit('state-change', [{
      op: userOp,
      path: '/roster/' + userId,
      value: user
  }]);
}

// TODO(uzimizu): Figure out best way to request new users to install UProxy if
// they don't have any uproxy clients.

// Examine |client| and synchronize instance data if it's a new UProxy client.
// Returns true if |client| is a valid uproxy client.
function _checkUProxyClientSynchronization(client) {
  if (!store.isMessageableUproxyClient(client)) {
    return false;
  }
  var clientId = client.clientId;
  var clientIsNew = !(clientId in store.state.clientToInstance);

  if (clientIsNew) {
    console.log('Aware of new UProxy client. Sending instance data.' +
        JSON.stringify(client));
    // Set the instance mapping to null as opposed to undefined, to indicate
    // that we know the client is pending its corresponding instance data.
    store.state.clientToInstance[clientId] = null;
    sendInstance(client);
  }
  return true;
}

function _getMyId() {
  for (var id in store.state.me.identities) {
    return id;
  }
}

// Should only be called after we have received an onChange event with our own
// details.
function makeMyInstanceMessage() {
  var firstIdentity = store.state.me.identities[_getMyId()];
  return JSON.stringify({
    type: 'notify-instance',
    instanceId: '' + store.state.me.instanceId,
    description: '' + store.state.me.description,
    keyHash: '' + store.state.me.keyHash,
    rosterInfo: {
      userId: firstIdentity.userId,
      name: firstIdentity.name,
      network: firstIdentity.network,
      url: firstIdentity.url
    }
  });
}

// Send a notification about my instance data to a particular clientId.
// Assumes |client| corresponds to a valid UProxy instance, but does not assume
// that we've received the other side's Instance data yet.
function sendInstance(client) {
  var instancePayload = makeMyInstanceMessage();
  console.log("sendInstance: " + JSON.stringify(instancePayload));
  identity.sendMessage(client.clientId, instancePayload);
  return true;
}

// Primary handler for synchronizing Instance data. Updates an instance-client
// mapping, and emit state-changes to the UI. In no case will this function fail
// to generate or update an entry of the instance table.
// TODO: support instance being on multiple chat networks.
// Note: does not assume that a roster entry exists for the user that send the
// instance data. Sometimes we get an instance data message from user that is
// not (yet) in the roster.
function receiveInstance(msg) {
  console.log('receiveInstance(from: ' + msg.fromUserId + ')');
  var instanceId  = msg.data.instanceId;
  var userId      = msg.fromUserId;
  var clientId    = msg.fromClientId;

  // Intended JSONpatch operation.
  var instanceOp  = (instanceId in store.state.instances) ? 'replace' : 'add';
  // If we've had relationships to this instance, send them our consent bits.
  if (instanceOp == 'replace') {
    sendConsent(store.state.instances[instanceId]);
  }

  // Update the local instance information.
  store.syncInstanceFromInstanceMessage(userId, clientId, msg.data);
  store.saveInstance(instanceId);

  // Update UI's view of instances and mapping.
  // TODO: This can probably be made smaller.
  bgAppPageChannel.emit('state-change', [{
      op: instanceOp,
      path: '/instances/' + instanceId,
      value: store.state.instances[instanceId]
  }]);
  bgAppPageChannel.emit('state-change', [
    { op: 'replace', path: '/clientToInstance', value: store.state.clientToInstance },
    { op: 'replace', path: '/instanceToClient', value: store.state.instanceToClient }
  ]);
  return true;
}

// Send consent bits to re-synchronize consent with remote |instance|.
// This happens *after* receiving an instance notification for an instance which
// we already have a history with.
function sendConsent(instance) {
  var clientId = store.state.instanceToClient[instance.instanceId];
  if (!clientId) {
    console.error('Instance ' + instance.instanceId + ' missing clientId!');
    return false;
  }
  var consentPayload = JSON.stringify({
    type: 'notify-consent',
    instanceId: store.state.me.instanceId,            // Our own instanceId.
    consent: _determineConsent(instance.trust)  // My consent.
  });
  identity.sendMessage(clientId, consentPayload);
  return true;
}

// Assumes that when we receive consent there is a roster entry.
// But does not assume there is an instance entry for this user.
function receiveConsent(msg) {
  if (! (msg.fromUserId in store.state.roster)) {
    console.error("msg.fromUserId (" + msg.fromUserId +
        ") is not in the roster");
  }
  // console.log('receiveConsent(from: ' + msg.fromUserId + '): ' +
            // JSON.stringify(msg));
  var consent     = msg.data.consent,     // Their view of consent.
      instanceId  = msg.data.instanceId,  // InstanceId of the sender.
      instance    = store.state.instances[instanceId];
  if (!instance) {
    console.error('Instance for id: ' + instanceId + ' not found!');
    return false;
  }
  // Determine my own consent bits, compare with their consent and remap.
  var oldTrustAsProxy = instance.trust.asProxy;
  var oldTrustAsClient = instance.trust.asClient;
  var myConsent = _determineConsent(instance.trust);
  instance.trust.asProxy = consent.asProxy?
      (myConsent.asClient? Trust.YES : Trust.OFFERED) :
      (myConsent.asClient? Trust.REQUESTED : Trust.NO);
  instance.trust.asClient = consent.asClient?
      (myConsent.asProxy? Trust.TES : Trust.REQUESTED) :
      (myConsent.asProxy? Trust.OFFERED : Trust.NO);
  // Apply state change notification if the trust state changed.
  if (oldTrustAsProxy != instance.trust.asProxy ||
      oldTrustAsClient != instance.trust.asClient) {
    _addNotification(instanceId);
  }
  store.saveInstance(instanceId);
  _syncInstanceUI(instance, 'trust');
  return true;
}

// For each direction (e.g., I proxy for you, or you proxy for me), there
// is a logical AND of consent from both parties. If the local state for
// trusting them to be a proxy (trust.asProxy) is Yes or Requested, we
// consent to being their client. If the local state for trusting them to
// be our client is Yes or Offered, we consent to being their proxy.
function _determineConsent(trust) {
  return { asProxy:  [Trust.YES, Trust.OFFERED].indexOf(trust.asClient) >= 0,
           asClient: [Trust.YES, Trust.REQUESTED].indexOf(trust.asProxy) >= 0 };
}

function _validateKeyHash(keyHash) {
  console.log('Warning: keyHash Validation not yet implemented...');
  return true;
}

// Set notification flag for Instance corresponding to |instanceId|, and also
// set the notification flag for the userId.
function _addNotification(instanceId) {
  var instance = store.state.instances[instanceId];
  if (!instance) {
    console.error('Could not find instance ' + instanceId);
    return false;
  }
  instance.notify = true;
  store.saveInstance(instanceId);
  _syncInstanceUI(instance, 'notify');
  var user = store.state.roster[instance.rosterInfo.userId];
  if (!user) {
    console.error('User does not exist for instance ' + instance);
    return false;
  }
<<<<<<< HEAD
  // store.state.notifications += user.hasNotification? 1 : 0;
  user.hasNotification = true;
  bgAppPageChannel.emit('state-change', [{
      op: 'replace',
      path: '/roster/' + user.userId + '/hasNotification',
      value: true
  }]);
=======
  user.hasNotification = true;
  _SyncUI('/roster/' + user.userId + '/hasNotification', true);
>>>>>>> 3bb200ba
}

// Remove notification flag for Instance corresponding to |instanceId|, if it
// exists.
function _removeNotification(instanceId) {
  if (!instanceId) return;

  var instance = store.state.instances[instanceId];
  if (!instance) {
    console.error('Instance does not exist for ' + instanceId);
    return false;
  }
  instance.notify = false;
  store.saveInstance(instanceId);
  _syncInstanceUI(instance, 'notify');
  return true;
}

// Update the description for an instanceId.
// Assumes that |instanceId| is valid.
function receiveUpdateDescription(msg) {
  console.log('Updating description! ' + JSON.stringify(msg));
  var description = msg.data.description,
      instanceId = msg.data.instanceId,
      instance = store.state.instances[instanceId];
  if (!instance) {
    console.error('Could not update description - no instance: ' + instanceId);
    return false;
  }
  instance.description = description;
  // _SyncUI('/instances/' + instanceId + '/description', description);
  _syncInstanceUI(instance, 'description');
  return true;
}

bgAppPageChannel.on('start-proxy-localhost-test', function () {
  _localTestProxying();
});

// --------------------------------------------------------------------------
//  Updating the UI
// --------------------------------------------------------------------------
function _SyncUI(path, value, op) {
  op = op || 'replace';
  bgAppPageChannel.emit('state-change', [{
      op: op,
      path: path,
      value: value
  }]);
}
// Helper to consolidate syncing the instance on the UI side.
function _syncInstanceUI(instance, field) {
  var fieldStr = field? '/' + field : '';
  _SyncUI('/instances/' + instance.instanceId + fieldStr,
          field? instance[field] : instance);
}

function _Login(network) {
  network = network || undefined;
  identity.login({
    agent: 'uproxy',
    version: '0.1',
    url: 'https://github.com/UWNetworksLab/UProxy',
    interactive: Boolean(network),
    network: network
  }, sendFullStateToUI);
  if (network) {
    store.state.me.networkDefaults[network].autoconnect = true;
  } else {
    store.state.me.networkDefaults[network].autoconnect = false;
  }
<<<<<<< HEAD
  store.saveMeToStorage();
}
=======
}

uiChannel.on("test-proxy", function() {
  _localTestProxying();
});

// --------------------------------------------------------------------------
// Initialization
// --------------------------------------------------------------------------
server.emit("start");  // Always begin our proxy server first.

// Load state from storage and when done, emit an total state update.
_loadStateFromStorage(state, function () { });

// Only logon to networks if local storage says we were online previously.
checkPastNetworkConnection(VALID_NETWORKS.GOOGLE);
checkPastNetworkConnection(VALID_NETWORKS.FACEBOOK);

// Now that this module has got itself setup, it sends a 'ready' message to the
// freedom background page.
uiChannel.emit('ready');

//TODO(willscott): WebWorkers startup errors are hard to debug.
// Once fixed, the setTimeout will no longer be needed.
//};  // onload
//setTimeout(onload, 0);
>>>>>>> 3bb200ba
<|MERGE_RESOLUTION|>--- conflicted
+++ resolved
@@ -26,14 +26,6 @@
 // passing to manage contacts privilages and initiate proxying.
 var identity = freedom.identity();
 
-<<<<<<< HEAD
-=======
-// Storage is used for saving settings to the browsre local storage available
-// to the extension.
-var storage = freedom.storage();
-
-// We use client in order to use our contacts as proxies.
->>>>>>> 3bb200ba
 // Client is used to manage a peer connection to a contact that will proxy our
 // connection. This module listens on a localhost port and forwards requests
 // through the peer connection.
@@ -43,391 +35,6 @@
 // Server module; listens for peer connections and proxies their requests
 // through the peer connection.
 var server = freedom.uproxyserver();
-
-<<<<<<< HEAD
-=======
-// The channel to speak to the UI part of uproxy. The UI is running from the
-// privileged part of freedom, so we can just set this to be freedom.
-var uiChannel = freedom;
-
-// enum of state ids that we need to worry about.
-var StateEntries = {
-  ME: 'me',
-  OPTIONS: 'options',
-  INSTANCEIDS: 'instanceIds', // only exists for local storage state.
-  INSTANCES: 'instances',   // only exists for in-memory state.
-};
-
-var Trust = {
-  NO: 'no',
-  REQUESTED: 'requested',
-  OFFERED: 'offered',
-  YES: 'yes'
-};
-
-var ProxyState = {
-  OFF: 'off',
-  READY: 'ready',
-  RUNNING: 'running'
-}
-
-var VALID_NETWORKS = {
-  GOOGLE: 'google',
-  FACEBOOK: 'facebook',
-};
-
-//var TrustType = {
-//  PROXY: 'asProxy',
-//  CLIENT: 'asClient'
-//};
-
-// Keys that we don't save to local storage each time.
-// Format: each key is a dot-delimited path.
-//
-// TODO(mollying): allow * to denote any-value for a single element of
-// a path.
-//
-// TODO(mollying): doesn't seem to be used, remove?
-var TRANSIENT_STATE_KEYS = [];
-
-// Initial empty state
-var RESET_STATE = {
-  // debugging stuff
-  '_debug': DEBUG,  // debug state.
-  '_msgLog': [],  //
-
-  // A table from network identifier to your status on that network
-  // (online/offline/idle, etc)
-  'identityStatus': {},
-
-  // me : {
-  //   description : string,  // descirption of this installed instance
-  //   instanceId : string,   // id for this installed instance
-  //   keyHash : string,      // hash of your public key for peer connections
-  //   peerAsProxy : string,  // proxying clientId if connected else null
-  //   peersAsClients : [     // clientIds using me as a proxy.
-  //     clientId, ... ]
-  //   [userIdX] : {
-  //     userId : string,     // same as key [userIdX].
-  //     name : string,       // user-friendly name given by network
-  //     url : string         // ?
-  //     clients: {
-  //       [clientIdX]: {
-  //         clientId: string, // same as key [clientIdX].
-  //         // TODO: users should live in network, not visa-versa!
-  //         network: string   // unique id for the network connected to.
-  //         status: string
-  //       }, ... clientIdX
-  //     }
-  //   }, ... userIdX
-  // }
-  // Local client's information.
-  'me': {
-    'description': '',
-    'instanceId': '',
-    'keyHash': '',
-    'identities': {},
-    'peerAsProxy': null,
-    'peersAsClients': []
-  },
-
-  // roster: {
-  //   [userIdX]: {
-  //     userId: string,
-  //     name: string,
-  //     url: string,
-  //     clients: {
-  //       [clientIdX]: {
-  //         clientId: string, // same as key [clientIdX].
-  //         // TODO: users should live in network, not visa-versa!
-  //         network: string
-  //         status: string
-  //       }, ... clientIdX
-  //     },
-  //   } ... userIdX
-  // }
-  // Merged contact lists from each identity provider.
-  'roster': {},
-
-  // instances: {
-  //   [instanceIdX]: {
-  //     // From Network/identity:
-  //     name: string,
-  //     userId: string,
-  //     network: string,
-  //     url: string,
-  //     // Instance specific
-  //     description: string,
-  //     // annotation: string, // TODO
-  //     instanceId: string,
-  //     keyhash: string,
-  //     trust: {
-  //       asProxy: Trust
-  //       asClient: Trust
-  //     }
-  //     status {
-  //       activeProxy: boolean
-  //       activeClient: boolean
-  //     }
-  //   }
-  // }
-
-  // instanceId -> instance. Active UProxy installations.
-  'instances': {},
-
-  // ID mappings.
-  // TODO: Make these mappings properly properly reflect that an instance can
-  // be connected to multiple networks and therefore have multiple client ids.
-  // TODO: add mappings between networks?
-  'clientToInstance': {},      // instanceId -> clientId
-  'instanceToClient': {},      // clientId -> instanceId
-
-  // Options coming from local storage and setable by the options page.
-  // TODO: put real values in here.
-  'options': {
-    'allowNonRoutableAddresses': false,
-    // See: https://gist.github.com/zziuni/3741933
-    // http://www.html5rocks.com/en/tutorials/webrtc/basics/
-    //   'stun:stun.l.google.com:19302'
-    'stunServers': ['stunServer1', 'stunServer2'],
-    'turnServers': ['turnServer1', 'turnServer2']
-  }
-};
-var state = cloneDeep(RESET_STATE);
-
-var DEFAULT_PROXY_STATUS = {
-    proxy: ProxyState.OFF,
-    client: ProxyState.OFF
-};
-
-// Instance object.
-var DEFAULT_INSTANCE = {
-  instanceId: null,  // Primary key.
-  keyHash: null,
-  trust: {
-    asProxy: Trust.NO,
-    asClient: Trust.NO
-  },
-  status: DEFAULT_PROXY_STATUS,
-  description: '',
-  notify: false,      // Whether UI should show state-change notification.
-  rosterInfo: {       // Info corresponding to its roster entry.
-    userId: '',
-    name: '',
-    network: '',
-    url: ''
-  }
-};
-
-// If one is running UProxy for the first time, or without any available
-// instance data, generate an instance for oneself.
-function _generateMyInstance() {
-  var i, val, hex, id, key, instanceIds = [];
-
-  var me = cloneDeep(RESET_STATE.me);
-
-  // Create an instanceId if we don't have one yet.
-  // Just generate 20 random 8-bit numbers, print them out in hex.
-  // TODO: check use of randomness: why not one big random number that is
-  // serialised?
-  for (i = 0; i < 20; i++) {
-    // 20 bytes for the instance ID.  This we can keep.
-    val = Math.floor(Math.random() * 256);
-    hex = val.toString(16);
-    me.instanceId = me.instanceId +
-        ('00'.substr(0, 2 - hex.length) + hex);
-
-    // 20 bytes for a fake key hash. TODO(mollyling): Get a real key hash.
-    val = Math.floor(Math.random() * 256);
-    hex = val.toString(16);
-
-    me.keyHash = ((i > 0)? (me.keyHash + ':') : '')  +
-        ('00'.substr(0, 2 - hex.length) + hex);
-
-    // TODO: separate this out and use full space of possible names by
-    // using the whole of the .
-    if (i < 4) {
-      id = (i & 1) ? nouns[val] : adjectives[val];
-      if (me.description !== null) {
-        me.description = me.description + " " + id;
-      } else {
-        me.description = id;
-      }
-    }
-  }
-
-  return me;
-}
-
-// --------------------------------------------------------------------------
-//  Local Storage
-// --------------------------------------------------------------------------
-// To see the format used by localstorage, see the file:
-//   scraps/local_storage_example.js
-function _loadFromStorage(key, callback, defaultIfUndefined) {
-  storage.get(key).done(function (result) {
-    console.log("Loaded from storage[" + key + "] (type: " + (typeof result) + "): " + result);
-    if (isDefined(result)) {
-      callback(JSON.parse(result));
-    } else {
-      callback(defaultIfUndefined);
-    }
-  });
-}
-
-function _saveToStorage(key, val, callback) {
-  storage.set(key, JSON.stringify(val)).done(callback);
-}
-
-function _loadStateFromStorage(state, callback) {
-  var finalCallbacker = new FinalCallback(callback);
-  var i, key;
-
-  // Set the saves |me| state and |options|.  Note that in both of
-  // these callbacks |key| will be a different value by the time they
-  // run.
-  key = StateEntries.ME;
-  var maybeCallbackAfterLoadingMe = finalCallbacker.makeCountedCallback();
-  _loadFromStorage(key, function(v) {
-    if (v === null) {
-      state.me = _generateMyInstance();
-      _saveToStorage("me", state.me);
-      log.debug("****** Saving new self-definition *****");
-      log.debug("  state.me = " + JSON.stringify(state.me));
-    } else {
-      log.debug("++++++ Loaded self-definition ++++++");
-      log.debug("  state.me = " + JSON.stringify(v));
-      state.me = v;
-      // Put back any fields that weren't saved (say, from a version change).
-      for (var k in RESET_STATE.me) {
-        if (state.me[k] === undefined) {
-          log.debug(" -- adding back property " + k);
-          state.me[k] = cloneDeep(RESET_STATE.me[k]);
-        }
-      }
-      log.debug("  state.me, post repair = " + JSON.stringify(state.me));
-      state.me.identities = {};
-    }
-    maybeCallbackAfterLoadingMe();
-  }, null);
-
-  key = StateEntries.OPTIONS;
-  var maybeCallbackAfterLoadingOptions = finalCallbacker.makeCountedCallback();
-  _loadFromStorage(key, function(options) {
-    state[StateEntries.OPTIONS] = options;
-    maybeCallbackAfterLoadingOptions();
-  }, RESET_STATE[key]);
-
-  // Set the state |instances| from the local storage entries.
-  var instances = {};
-  state[StateEntries.INSTANCES] = instances;
-  key = StateEntries.INSTANCEIDS;
-
-  var checkAndSave = function(instanceId) {
-    var maybeCallbackAfterLoadingInstance =
-        finalCallbacker.makeCountedCallback();
-    _loadFromStorage("instance/" + instanceId, function(instance) {
-      if (null === instance) {
-        console.error("Load error: instance " + instanceId + " not found");
-      }
-      // // see: scraps/validtate-instance.js, but use unit tests instead of
-      // // runtime code for type-checking.
-      // else if (!_validateStoredInstance(instanceId, instance)) {
-      // console.error("instance " + instanceId + " was bad:", instance);
-      // TODO: remove bad instance ids?
-      //}
-      else {
-        console.log("instance " + instanceId + " loaded");
-        instance.status = DEFAULT_PROXY_STATUS;
-        instances[instanceId] = instance;
-        // Extrapolate the user & add to the roster.
-        var user = state.roster[instance.rosterInfo.userId] = {};
-        user.userId = instance.rosterInfo.userId;
-        user.name = instance.rosterInfo.name;
-        user.network = instance.rosterInfo.network,
-        user.url = instance.rosterInfo.url;
-        user.clients = {};
-        user.hasNotification = Boolean(instance.notify);
-      }
-      maybeCallbackAfterLoadingInstance();
-    }, null);
-  };
-
-  // Load
-  _loadFromStorage(StateEntries.INSTANCEIDS, function(instanceIds) {
-    console.log("instanceIds typeof = " + (typeof instanceIds));
-    console.log('instanceIds: ' + instanceIds);
-    for (i = 0; i < instanceIds.length; i++) {
-      checkAndSave(instanceIds[i]);
-    }
-  }, []);
-
-  log.debug('_loadStateFromStorage: loaded: ' + JSON.stringify(state));
-}
-
-// Save the instance to local storage. Assumes that both the Instance
-// notification and XMPP user and client information exist and are up-to-date.
-// |instanceId| - string instance identifier (a 40-char hex string)
-// |userId| - The userId such as 918a2e3f74b69c2d18f34e6@public.talk.google.com.
-function _saveInstance(instanceId) {
-  // Be obscenely strict here, to make sure we don't propagate buggy
-  // state across runs (or versions) of UProxy.
-  var instanceInfo = state.instances[instanceId];
-  var instance = {
-    // Instance stuff:
-    // annotation: getKeyWithDefault(instanceInfo, 'annotation',
-    //    instanceInfo.description),
-    instanceId: instanceId,
-    keyHash: instanceInfo.keyHash,
-    trust: instanceInfo.trust,
-    // Overlay protocol used to get descriptions.
-    description: instanceInfo.description,
-    notify: Boolean(instanceInfo.notify),
-    rosterInfo: instanceInfo.rosterInfo
-  };
-  // log.debug('_saveInstance: saving "instance/"' + instanceId + '": ' +
-      // JSON.stringify(instance));
-  _saveToStorage("instance/" + instanceId, instance);
-}
-
-function _saveAllInstances() {
-  // Go through |roster.client[*].clients[*]|, and save every instance
-  // with an instanceId.  We pull data from both the|state.instances|
-  // and |state.roster| objects.
-  for (var userId in state.roster) {
-    for (var clientId in state.roster[userId]) {
-      var rosterClient = state.roster[userId].clients[clientId];
-      if (rosterClient.instanceId !== undefined && rosterClient.instanceId) {
-        _saveInstance(rosterClient.instanceId);
-      }
-    }
-  }
-  // Now save the entire instanceIds list.
-  _saveToStorage(StateEntries.INSTANCEIDS,
-      Object.keys(state[StateEntries.INSTANCES]));
-}
-
-// Remember whether uproxy is currently logged on to |network|.
-function _saveNetworkState(network, state) {
-  log.debug('Saving network state for: ' + network + ' : ' + state);
-  _saveToStorage('online/' + network, state);
-}
-
-// Load the status for |network|, and reconnect to it if |reconnect| is true.
-function _loadNetworkState(network, reconnect) {
-  log.debug('Loading network state for: ' + network);
-  _loadFromStorage('online/' + network, function (wasOnline) {
-    if (reconnect && wasOnline) {
-      log.debug('Was previously logged on to ' + network + '. Reconnecting...');
-      _Login(network);
-    }
-  }, false);
-}
-
-function checkPastNetworkConnection(network) {
-  _loadNetworkState(network, true);
-}
->>>>>>> 3bb200ba
 
 // --------------------------------------------------------------------------
 //  General UI interaction
@@ -462,63 +69,7 @@
   sendFullStateToUI();
 });
 
-<<<<<<< HEAD
 bgAppPageChannel.on('login', function(network) {
-=======
-// Update local user's online status (away, busy, etc.).
-identity.on('onStatus', function(data) {
-  log.debug('onStatus: data:' + JSON.stringify(data));
-  if (data.userId) {
-    state.identityStatus[data.network] = data;
-    uiChannel.emit('state-change',
-        [{op: 'add', path: '/identityStatus/' + data.network, value: data}]);
-    if (!state.me.identities[data.userId]) {
-      state.me.identities[data.userId] = {userId: data.userId};
-    }
-  }
-});
-
-// Called when a contact (or ourselves) changes state, whether online or
-// description.
-identity.on('onChange', function(data) {
-  // log.debug('onChange: data:' + JSON.stringify(data));
-  if (!data.userId) {
-    log.error('onChange: missing userId! ' + JSON.stringify(data));
-  }
-  try {
-    if (state.me.identities[data.userId]) {
-      // My card changed.
-      state.me.identities[data.userId] = data;
-      _SyncUI('/me/clients/' + data.userId, data, 'add');
-      // TODO: Handle changes that might affect proxying
-    } else {
-      updateUser(data);  // Not myself.
-    }
-  } catch (e) {
-    console.log('Failure in onChange handler.  state.me = ' + JSON.stringify(state.me));
-    console.log(e.stack);
-  }
-});
-
-identity.on('onMessage', function (msgInfo) {
-  log.debug("identity.on('onMessage'): msgInfo: ", msgInfo);
-  // state._msgLog.push(msgInfo);
-  // uiChannel.emit('state-change',
-      // [{op: 'add', path: '/_msgLog/-', value: msgInfo}]);
-  var jsonMessage = {};
-  msgInfo.messageText = msgInfo.message;
-  delete msgInfo.message;
-  try {
-    // Replace the JSON str with actual data attributes, then flatten.
-    msgInfo.data = JSON.parse(msgInfo.messageText);
-  } catch(e) {
-    msgInfo.unparseable = true;
-  }
-  _handleMessage(msgInfo, false);  // beingSent = false
-});
-
-uiChannel.on('login', function(network) {
->>>>>>> 3bb200ba
   _Login(network);
 });
 
@@ -531,15 +82,7 @@
 
 });
 
-<<<<<<< HEAD
-bgAppPageChannel.on('ignore', function (userId) {
-  // TODO: fix.
-});
-
 bgAppPageChannel.on('invite-friend', function (userId) {
-=======
-uiChannel.on('invite-friend', function (userId) {
->>>>>>> 3bb200ba
   identity.sendMessage(userId, "Join UProxy!");
 });
 
@@ -599,12 +142,8 @@
 // --------------------------------------------------------------------------
 //  Proxying
 // --------------------------------------------------------------------------
-<<<<<<< HEAD
 // TODO: say not if we havn't given them permission :)
 bgAppPageChannel.on('start-using-peer-as-proxy-server', function(peerInstanceId) {
-=======
-uiChannel.on('start-using-peer-as-proxy-server', function(peerInstanceId) {
->>>>>>> 3bb200ba
   startUsingPeerAsProxyServer(peerInstanceId);
 });
 
@@ -615,33 +154,18 @@
 // peerId is a client ID.
 client.on('sendSignalToPeer', function(data) {
     console.log('client(sendSignalToPeer):' + JSON.stringify(data) +
-<<<<<<< HEAD
-                ', sending to ' + data.peerId + ", which should map to " +
-                    store.state.instanceToClient[data.peerId]);
-  // TODO: don't use 'message' as a field in a message! that's confusing!
-  // data.peerId is an instance ID.  convert.
-  identity.sendMessage(
-      store.state.instanceToClient[data.peerId],
-=======
                 ', sending to client: ' + data.peerId + ", which should map to instance: " +
                     state.clientToInstance[data.peerId]);
   // TODO: don't use 'message' as a field in a message! that's confusing!
   // data.peerId is an instance ID.  convert.
   identity.sendMessage(data.peerId,
->>>>>>> 3bb200ba
       JSON.stringify({type: 'peerconnection-client', data: data.data}));
 });
 
 server.on('sendSignalToPeer', function(data) {
   console.log('server(sendSignalToPeer):' + JSON.stringify(data) +
-<<<<<<< HEAD
-                ', sending to ' + data.peerId);
-  identity.sendMessage(
-      store.state.instanceToClient[data.peerId],
-=======
                 ', sending to client: ' + data.peerId);
   identity.sendMessage(data.peerId,
->>>>>>> 3bb200ba
       JSON.stringify({type: 'peerconnection-server', data: data.data}));
 });
 
@@ -656,22 +180,10 @@
     console.log('Lacking permission to proxy through ' + peerInstanceId);
     return false;
   }
-<<<<<<< HEAD
   // TODO: Cleanly disable any previous proxying session.
   instance.status.proxy = ProxyState.RUNNING;
   // _SyncUI('/instances/' + peerInstanceId, instance);
   _syncInstanceUI(instance, 'status');
-=======
-  log.debug('Starting peer connection... to client id: ' +
-      state.instanceToClient[peerInstanceId]);
-
-  // TODO: Cleanly disable any previous proxying session. This involves
-  // terminating the SDP session.
-  // state.me.peerAsProxy = peerInstanceId;
-  // _SyncUI('/me/peerAsProxy', peerInstanceId);
-  instance.status.proxy = ProxyState.RUNNING;
-  _SyncInstance(instance, 'status');
->>>>>>> 3bb200ba
 
   // TODO: sync properly between the extension and the app on proxy settings
   // rather than this cooincidentally the same data.
@@ -697,16 +209,7 @@
     return false;
   }
   // TODO: Handle revoked permissions notifications.
-<<<<<<< HEAD
-  // bgAppPageChannel.emit('state-change',
-=======
-
-  // TODO: check permission first.
-  // state.me.peerAsProxy = null;
-  // _SyncUI('/me/peerAsProxy', '');
-  // uiChannel.emit('state-change',
->>>>>>> 3bb200ba
-      // [{op: 'replace', path: '/me/peerAsProxy', value: ''}]);
+  // [{op: 'replace', path: '/me/peerAsProxy', value: ''}]);
   client.emit("stop");
   instance.status.proxy = ProxyState.OFF;
   _syncInstanceUI(instance, 'status');
@@ -721,13 +224,8 @@
 }
 
 // peerconnection-client -- sent from client on other side.
-<<<<<<< HEAD
-function receiveSignalFromClientPeer(msg) {
-  console.log('receiveSignalFromClientPeer: ' + JSON.stringify(msg));
-=======
 function handleSignalFromClientPeer(msg) {
-  console.log('handleSignalFromClientPeer: ' + msg.fromClientId);
->>>>>>> 3bb200ba
+  console.log('handleSignalFromClientPeer: from:' + msg.fromClientId);
   // sanitize from the identity service
   server.emit('handleSignalFromPeer',
       {peerId: msg.fromClientId, data: msg.data.data});
@@ -737,14 +235,9 @@
 function receiveSignalFromServerPeer(msg) {
   console.log('receiveSignalFromServerPeer: ' + JSON.stringify(msg));
   // sanitize from the identity service
-<<<<<<< HEAD
-  client.emit('handleServerSignalToPeer',
-=======
   client.emit('handleSignalFromPeer',
->>>>>>> 3bb200ba
       {peerId: msg.fromClientId, data: msg.data.data});
 }
-
 
 // TODO(uzimizu): This is a HACK!
 function handleNewlyActiveClient(msg) {
@@ -917,7 +410,6 @@
   _msgReceivedHandlers[msgType](msgInfo);
 });
 
-
 // Update data for a user, typically when new client data shows up. Notifies all
 // new UProxy clients of our instance data, and preserve existing hooks. Does
 // not do a complete replace - does a merge of any provided key values.
@@ -1159,18 +651,8 @@
     console.error('User does not exist for instance ' + instance);
     return false;
   }
-<<<<<<< HEAD
-  // store.state.notifications += user.hasNotification? 1 : 0;
-  user.hasNotification = true;
-  bgAppPageChannel.emit('state-change', [{
-      op: 'replace',
-      path: '/roster/' + user.userId + '/hasNotification',
-      value: true
-  }]);
-=======
   user.hasNotification = true;
   _SyncUI('/roster/' + user.userId + '/hasNotification', true);
->>>>>>> 3bb200ba
 }
 
 // Remove notification flag for Instance corresponding to |instanceId|, if it
@@ -1242,34 +724,5 @@
   } else {
     store.state.me.networkDefaults[network].autoconnect = false;
   }
-<<<<<<< HEAD
   store.saveMeToStorage();
-}
-=======
-}
-
-uiChannel.on("test-proxy", function() {
-  _localTestProxying();
-});
-
-// --------------------------------------------------------------------------
-// Initialization
-// --------------------------------------------------------------------------
-server.emit("start");  // Always begin our proxy server first.
-
-// Load state from storage and when done, emit an total state update.
-_loadStateFromStorage(state, function () { });
-
-// Only logon to networks if local storage says we were online previously.
-checkPastNetworkConnection(VALID_NETWORKS.GOOGLE);
-checkPastNetworkConnection(VALID_NETWORKS.FACEBOOK);
-
-// Now that this module has got itself setup, it sends a 'ready' message to the
-// freedom background page.
-uiChannel.emit('ready');
-
-//TODO(willscott): WebWorkers startup errors are hard to debug.
-// Once fixed, the setTimeout will no longer be needed.
-//};  // onload
-//setTimeout(onload, 0);
->>>>>>> 3bb200ba
+}