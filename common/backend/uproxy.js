--- conflicted
+++ resolved
@@ -217,10 +217,7 @@
       // [{op: 'replace', path: '/me/peerAsProxy', value: ''}]);
   client.emit("stop");
   instance.status.proxy = ProxyState.OFF;
-<<<<<<< HEAD
   _syncInstanceUI(instance, 'status');
-=======
-  _SyncInstance(instance, 'status');
 
   // TODO: this is also a temporary hack.
   identity.sendMessage(
@@ -229,7 +226,6 @@
           type: 'newly-inactive-client',
           instanceId: state.me.instanceId
       }));
->>>>>>> c76fe96f
 }
 
 // peerconnection-client -- sent from client on other side.
@@ -333,7 +329,6 @@
   return true;
 }
 
-<<<<<<< HEAD
 //
 function receiveTrustMessage(msgInfo) {
   var msgType = msgInfo.data.type;
@@ -347,17 +342,6 @@
   _addNotification(instanceId);
   _updateTrust(instanceId, msgType, true);  // received = true
 }
-=======
-var _msgReceivedHandlers = {
-    'notify-instance': receiveInstance,
-    'notify-consent': receiveConsent,
-    'update-description': handleUpdateDescription,
-    'peerconnection-server' : handleSignalFromServerPeer,
-    'peerconnection-client' : handleSignalFromClientPeer,
-    'newly-active-client' : handleNewlyActiveClient,
-    'newly-inactive-client' : handleInactiveClient
-};
->>>>>>> c76fe96f
 
 // --------------------------------------------------------------------------
 //  Messages
@@ -406,7 +390,9 @@
     'notify-consent': receiveConsent,
     'update-description': receiveUpdateDescription,
     'peerconnection-server' : receiveSignalFromServerPeer,
-    'peerconnection-client' : receiveSignalFromClientPeer
+    'peerconnection-client' : receiveSignalFromClientPeer,
+    'newly-active-client' : handleNewlyActiveClient,
+    'newly-inactive-client' : handleInactiveClient
 };
 
 //
