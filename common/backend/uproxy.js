/**
 * uproxy.js
 *
 * This is the primary backend script. It maintains both in-memory state and
 * checkpoints information to local storage.

 * In-memory state includes:
 *  - Roster, which is a list of contacts, always synced with XMPP friend lists.
 *  - Instances, which is a list of active UProxy installs.
 */
'use strict';

/*global self, makeLogger, freedom, cloneDeep, isDefined, nouns, adjectives */   // for jslint.
var DEBUG = true; // XXX get this from somewhere else
console.log('Uproxy backend, running in worker ' + self.location.href);

//
var window = {};  //XXX: Makes chrome debugging saner, not needed otherwise.

var log = {
  debug: DEBUG ? makeLogger('debug') : function(){},
  error: makeLogger('error')
};

// The channel to speak to the background page.
var bgPageChannel = freedom;

// Channels with module interface to speak to the various providers.

// Identity is a module that speaks to chat networks and does some message
// passing to manage contacts privilages and initiate proxying.
var identity = freedom.identity();

// Storage is used for saving settings to the browsre local storage available
// to the extension.
var storage = freedom.storage();

// Client is used to manage a peer connection to a contact that will proxy our
// connection. This module listens on a localhost port and forwards requests
// through the peer connection.
var client = freedom.uproxyclient();

// Server module; listens for peer connections and proxies their requests
// through the peer connection.
var server = freedom.uproxyserver();
server.emit("start");

// enum of state ids that we need to worry about.
var StateEntries = {
  ME: 'me',
  OPTIONS: 'options',
  INSTANCEIDS: 'instanceIds', // only exists for local storage state.
  INSTANCES: 'instances',   // only exists for in-memory state.
};

var Trust = {
  NO: 'no',
  REQUESTED: 'requested',
  OFFERED: 'offered',
  YES: 'yes'
};
var TrustType = {
  PROXY: 'asProxy',
  CLIENT: 'asClient'
};

// Keys that we don't save to local storage each time.
// Format: each key is a dot-delimited path.
//
// TODO(mollying): allow * to denote any-value for a single element of
// a path.
//
// TODO(mollying): doesn't seem to be used, remove?
var TRANSIENT_STATE_KEYS = [];

// Initial empty state
var RESET_STATE = {
  // debugging stuff
  "_debug": DEBUG,  // debug state.
  "_msgLog": [],  //

  // A table from network identifier to your status on that network
  // (online/offline/idle, etc)
  "identityStatus": {},
  // me : {
  //   description : string,  // descirption of this installed instance
  //   instanceId : string,   // id for this installed instance
  //   keyHash : string,      // hash of your public key for peer connections
  //   [userIdX] : {
  //     userId : string,     // same as key [userIdX].
  //     name : string,       // user-friendly name given by network
  //     url : string         // ?
  //     clients: {
  //       [clientIdX]: {
  //         clientId: string, // same as key [clientIdX].
  //         // TODO: users should live in network, not visa-versa!
  //         network: string   // unique id for the network connected to.
  //         status: string
  //       }, ... clientIdX
  //     }
  //   }, ... userIdX
  // }
  "me": {},         // Local client's information.
  // roster: {
  //   [userIdX]: {
  //     userId: string,
  //     name: string,
  //     url: string,
  //     clients: {
  //       [clientIdX]: {
  //         clientId: string, // same as key [clientIdX].
  //         // TODO: users should live in network, not visa-versa!
  //         network: string
  //         status: string
  //       }, ... clientIdX
  //     },
  //   } ... userIdX
  // }
  "roster": {},     // Merged contact lists from each identity provider.
  // instances: {
  //
  // }
  "instances": {},  // instanceId -> instance. Active UProxy installations.

  // Options coming from local storage and setable by the options page.
  "options": {
    "allowNonRoutableAddresses": false,
    "stunServers": ["stunServer1", "stunServer2"],
    "turnServers": ["turnServer1", "turnServer2"]
  }
};
var state = cloneDeep(RESET_STATE);
var _clients = {};  // clientId -> client reference table.

var _clientToInstanceId = {};  // clientId -> instanceId mapping.

// Mapping functions between instanceIds and clientIds.
function instanceToClient(instanceId) {
  var instance = state.instances[instanceId];
  if (!instance) return null;
  var user = state.roster[instance.userId];
  if (!user) return null;
  return user.clients[instance.clientId]
}

// clientId -> Instance object. First attempts to use the client table. It is
// possible for the client to not exist but the instance to (if the instance
// notification was sent and received prior to the xmpp onChange update). In
// that case, we must scan the instance table for the correct client id.
function clientToInstance(clientId) {
  var client = _clients[clientId];
  if (!client) return null;
  return state.instances[client.instanceId];
}

// Instance object.
var DEFAULT_INSTANCE = {
  instanceId: null,  // Primary key.
  clientId: null,    // May change many times.
  keyHash: null,
  trust: {
    asProxy: Trust.NO,
    asClient: Trust.NO
  },
  description: ''
};

// To see the format used by localstorage, see the file:
//   scraps/local_storage_example.js
function _loadFromStorage(key, callback, defaultIfUndefined) {
  storage.get(key).done(function (result) {
    if (isDefined(result)) {
      callback(JSON.parse(result));
    } else {
      callback(defaultIfUndefined);
    }
  });
}

function _saveToStorage(key, val, callback) {
  storage.set(key, JSON.stringify(val)).done(callback);
}

function _validateStoredInstance(instanceId, instanceData) {
  var ids = [ "name", "description", "annotation", "instanceId", "userId", "network", "keyHash", "trust" ];
  for (var i = 0; i < ids.length; ++i) {
    var id = ids[i];
    if (instanceData[id] === undefined) {
      log.debug("_validateStoredInstance: Rejecting instanceId " + instanceId + " for missing key " + id);
      return false;
    }
  }
  var testTrustValue = function(variable) {
    if (instanceData.trust[variable] === undefined) {
      return false;
    }
    var value = instanceData.trust[variable];
    if (value != "yes" && value != "no" && value != "requested" && value != "offered") {
      return false;
    }
    return true;
  };

  if (!testTrustValue('asProxy') || !testTrustValue('asClient')) {
    log.debug("_validateStoredInstance: Rejecting instanceId " + instanceId + " for trust value " +
        JSON.stringify(instanceData.trust));
    return false;
  }
  return true;
}

function _loadStateFromStorage(state) {
  var i, val, hex, id, key, instanceIds = [];

  // Set the saves |me| state and |options|.  Note that in both of
  // these callbacks |key| will be a different value by the time they
  // run.
  key = StateEntries.ME;
  _loadFromStorage(key, function(v){
    if (v === null) {
      // Create an instanceId if we don't have one yet.
      state.me.instanceId = '';
      state.me.description = null;
      state.me.keyHash = '';
      // Just generate 20 random 8-bit numbers, print them out in hex.
      for (i = 0; i < 20; i++) {
        // 20 bytes for the instance ID.  This we can keep.
        val = Math.floor(Math.random() * 256);
        hex = val.toString(16);
        state.me.instanceId = state.me.instanceId +
            ('00'.substr(0, 2 - hex.length) + hex);

        // 20 bytes for a fake key hash. TODO(mollyling): Get a real key hash.
        val = Math.floor(Math.random() * 256);
        hex = val.toString(16);

        state.me.keyHash = ((i > 0)? (state.me.keyHash + ':') : '')  +
            ('00'.substr(0, 2 - hex.length) + hex);

        if (i < 4) {
          id = (i & 1) ? nouns[val] : adjectives[val];
          if (state.me.description !== null) {
            state.me.description = state.me.description + " " + id;
          } else {
            state.me.description = id;
          }
        }
      }
      _saveToStorage("me", state.me);
      log.debug("****** Saving new self-definition *****");
      log.debug("  state.me = " + JSON.stringify(state.me));
    } else {
      log.debug("++++++ Loaded self-definition ++++++");
      log.debug("  state.me = " + JSON.stringify(v));
      state.me = v;
    }
  }, null);

  key = StateEntries.OPTIONS;
  _loadFromStorage(key, function(v){ state[StateEntries.OPTIONS] = v; }, RESET_STATE[key]);

  // Set the state |instances| from the local storage entries.
  var instancesTable = {};
  state[StateEntries.INSTANCES] = instancesTable;
  key = StateEntries.INSTANCEIDS;
  var checkAndSave = function(instanceId) {
    _loadFromStorage("instance/" + instanceId, function(v) {
      if(v === null) {
        console.log("instance " + instanceId + " not found");
      } else if (!_validateStoredInstance(instanceId, v)) {
        console.log("instance " + instanceId + " was bad:", v);
        _removeInstanceId(instanceId);
      } else {
        instancesTable[instanceId] = v;
      }
    }, null);
  };

  _loadFromStorage(StateEntries.INSTANCEIDS, function(insts) {
    var instanceIds = [];
    if (insts !== null && insts.length > 2) {
      instanceIds = JSON.parse(insts);
    }
    console.log('instanceIds:' + instanceIds);
    for (i = 0; i < instanceIds.length; i++) {
      if (instanceIds[i] == "undefined") {
        _removeInstanceId("undefined");
      } else {
        checkAndSave(instanceIds[i]);
      }
    }
  }, []);

  // TODO: remove these and propegate changes.
  state.currentSessionsToInitiate = {};
  state.currentSessionsToRelay = {};
  log.debug('_loadStateFromStorage: loaded: ' + JSON.stringify(state));
}

// Local storage mechanisms.

// Save the instance to local storage. Assumes that both the Instance
// notification and XMPP user nad client information exists and is up-to-date.
// |instanceId| - string instance identifier (a 40-char hex string)
// |userId| - The userId such as 918a2e3f74b69c2d18f34e6@public.talk.google.com.
function _saveInstance(instanceId, userId) {
  // Be obscenely strict here, to make sure we don't propagate buggy
  // state across runs (or versions) of UProxy.
  var instanceInfo = state.instances[instanceId];
  var msg = { name: state.roster[userId].name,
              description: instanceInfo.description,
              annotation: getKeyWithDefault(instanceInfo, 'annotation', instanceInfo.description),
              instanceId: instanceId,
              userId: userId,
              network: getKeyWithDefault(state.roster[userId].clients[instanceInfo.clientId],
                                         'network', "xmpp"),
              keyHash: instanceInfo.keyHash,
              trust: instanceInfo.trust,
            };
  log.debug('_saveInstance: saving "instance/"' + instanceId + '": ' + JSON.stringify(msg));
  _saveToStorage("instance/" + instanceId, msg);
}

// Update the list of instanceIds to include instanceId.
function _saveInstanceId(instanceId) {
  log.debug('_saveInstanceId: saving ' + instanceId + '.');
  _loadFromStorage(StateEntries.INSTANCEIDS, function (ids) {
    console.log('_saveInstanceId got: ' + ids);
    if (ids !== undefined && ids !== null) {
      var instanceids = JSON.parse(ids);
      if (instanceids.indexOf(instanceId) < 0) {
        console.log('_saveInstanceId: -- new value: ' +
            JSON.stringify(instanceids) + ', type: ' +
            typeof(instanceids) + '.');
        instanceids.push(instanceId);
        _saveToStorage(StateEntries.INSTANCEIDS, JSON.stringify(instanceids));
      }
    } else {
      log.debug('_saveInstanceId: -- new value: ' + JSON.stringify([instanceId]) + '.');
      _saveToStorage(StateEntries.INSTANCEIDS, JSON.stringify([instanceId]));
    }
  }, []);
}

function _removeInstanceId(instanceId) {
  storage.remove("instance/" + instanceId);
  log.debug('_removeInstanceId: removing ' + instanceId + '.');
  _loadFromStorage(StateEntries.INSTANCEIDS, function (ids) {
    console.log('_removeInstanceId got: ', ids);
    if (ids !== undefined && ids !== null) {
      var instanceids = JSON.parse(ids);
      var index = instanceids.indexOf(instanceId);
      if (index >= 0) {
        instanceids.splice(index,1);
        _saveToStorage(StateEntries.INSTANCEIDS, JSON.stringify(instanceids));
      }
    }
  }, null);
}

function _saveAllInstances() {
  // Go through |roster.client[*].clients[*]|, and save every instance
  // with an instanceId.  We pull data from both the|state.instances|
  // and |state.roster| objects.
  for (var userId in state.roster) {
    for (var clientId in state.roster[userId]) {
      var rosterClient = state.roster[userId].clients[clientId];
      if (rosterClient.instanceId !== undefined && rosterClient.instanceId) {
        _saveInstance(rosterClient.instanceId, userId);
      }
    }
  }

  // Now save the entire instanceIds list.
  _saveToStorage(StateEntries.INSTANCEIDS, JSON.stringify(
      Object.keys(state[StateEntries.INSTANCES])));
}

//TODO(willscott): WebWorkers startup errors are hard to debug.
// Once fixed, the setTimeout will no longer be needed.
setTimeout(onload, 0);

function _loginInit(cb) {
  identity.login({
    agent: 'uproxy',
    version: '0.1',
    url: 'https://github.com/UWNetworksLab/UProxy',
    interactive: false
    //network: ''
  }).done(function (loginRet) {
    if (cb) {
      cb();
    }
  });
};

/**
 * Called once when uproxy.js is loaded.
 */
function onload() {
  // Check if the app is installed.
  _loginInit();
  _loadStateFromStorage(state);

  // Define freedom bindings.
  freedom.on('reset', function () {
    log.debug('reset');
    // TODO: sign out of Google Talk and other networks.
    state = cloneDeep(RESET_STATE);
    _loadStateFromStorage(state);
  });

  // Called from extension whenever the user clicks opens the extension popup.
  // The intent is to reset its model - but this may or may not always be
  // necessary. Improvements to come.
  freedom.on('open-popup', function () {
    log.debug('open-popup');
    log.debug('state:', state);
    // Send the extension an empty state object.
    freedom.emit('state-change', [{op: 'replace', path: '', value: state}]);
  });

  // Update local user's online status (away, busy, etc.).
  identity.on('onStatus', function(data) {
    log.debug('onStatus: data:' + JSON.stringify(data));
    if (data.userId) {
      state.identityStatus[data.network] = data;
      freedom.emit('state-change', [{op: 'add', path: '/identityStatus/'+data.network, value: data}]);
      if (!state.me[data.userId]) {
        state.me[data.userId] = {userId: data.userId};
      }
    }
  });

  // Called when a contact (or ourselves) changes state, whether online or
  // description.
  identity.on('onChange', function(data) {
    // log.debug('onChange: data:' + JSON.stringify(data));
    if (data.userId && state.me[data.userId]) {
      // My card changed
      state.me[data.userId] = data;
      freedom.emit('state-change', [{op: 'add', path: '/me/'+data.userId, value: data}]);
      // TODO: Handle changes that might affect proxying
    } else {
      // Must be a buddy
      state.roster[data.userId] = _updateUser(data);
      // Determine networks and uproxy state.
      freedom.emit('state-change', [{op: 'add', path: '/roster/'+data.userId, value: data}]);
    }
  });

  identity.on('onMessage', function (msg) {
    state._msgLog.push(msg);
    freedom.emit('state-change', [{op: 'add', path: '/_msgLog/-', value: msg}]);
    var payload = {};
    try {
      payload = JSON.parse(msg.message);
      msg.message = payload.message;
      msg.data = payload.data;
    } catch(e) {
      msg.unparseable = msg.message;
    }
    _handleMessage(msg, false);  // beingSent = false
  });

  freedom.on('login', function(network) {
    identity.login({
      agent: 'uproxy',
      version: '0.1',
      url: 'https://github.com/UWNetworksLab/UProxy',
      interactive: true,
      network: network
    });
  });

  freedom.on('logout', function(network) {
    identity.logout(null, network);
    // Clear clients so that the next logon propogates instance data correctly.
    _clients = {};
  });

  freedom.on('send-message', function (msg) {
    identity.sendMessage(msg.to, msg.message);
    _handleMessage(msg, true);  // beingSent = true
  });

  freedom.on('ignore', function (userId) {
    // TODO: fix.
  });

  freedom.on('invite-friend', function (userId) {
    identity.sendMessage(userId, "Join UProxy!");
  });

  freedom.on('echo', function (msg) {
    state._msgLog.push(msg);
    freedom.emit('state-change', [{op: 'add', path: '/_msgLog/-', value: msg}]);
  });

  freedom.on('change-option', function (data) {
    state.options[data.key] = data.value;
    _saveToStorage('options', state.options);
    log.debug('saved options ' + JSON.stringify(state.options));
    freedom.emit('state-change', [{op: 'replace', path: '/options/'+data.key, value: data.value}]);
    // TODO: Handle changes that might affect proxying
  });

<<<<<<< HEAD
  // TODO: should we lookup the instance ID for this client here?
  // TODO: say not if we havn't given them permission :)
  freedom.on('startUsingPeerAsProxyServer', peerClientId) {
    client.emit("start",
        {'host': '127.0.0.1', 'port': 9999,
          // peerId of the peer being routed to.
         'peerId': peerClientId});
  }

  client.on('sendSignalToPeer', function(data) {
    log.debug('client(sendSignalToPeer):', data);
    // TODO: don't use 'message' as a field in a message! that's confusing!
    identity.sendMessage(contact, JSON.stringify({message: 'peerconnection-client', data: data}));
=======
  // Updating our own UProxy instance's description.
  freedom.on('update-description', function (data) {
    state.me.description = data;
    // TODO(uzimizu): save to storage
    var payload = JSON.stringify({
      message: 'update-description',
      data: {
          instanceId: '' + state.me.instanceId,
          description: '' + state.me.description,
      }
    });
    // Send the new description to ALL currently online friend instances.
    for (var instanceId in state.instances) {
      var client = instanceToClient(instanceId);
      if (!client || 'offline' == client.status)
        continue;
      identity.sendMessage(client.clientId, payload);
    }
  });

  client.on('fromClient', function(data) {
    log.debug('Connection Setup:', data);
    var contact = state.currentSessionsToInitiate['*'];
    if (!contact) {
      return log.error("Client connection received but no active connections.");
    }
    identity.sendMessage(contact, JSON.stringify({message: 'connection-setup', data: data}));
>>>>>>> 2d4367b8
  });

  server.on('sendSignalToPeer', function(data) {
    log.debug('server(sendSignalToPeer):', data);
    identity.sendMessage(contact, JSON.stringify({message: 'peerconnection-server', data: data}));
  });

  bgPageChannel.on('local_test_proxying', function() {
    _localTestProxying();
  });

};


function startUsingPeerAsProxyServer(peerClientId) {
  // TODO: check permission first.
  // state.me.
}

// These message handlers must operate on a per-instance basis rather than a
// per-user basis...
// Each of these functions should take parameters (msg, contact)
// Some of these message handlers deal with modifying trust values.
// Others deal with actually starting and stopping a proxy connection.

// Trust mutation - map from message -> new trust level.
var TrustOp = {
  'allow': Trust.YES,
  'offer': Trust.OFFERED,
  'deny': Trust.NO,
  'request-access': Trust.REQUESTED,
  'cancel-request': Trust.NO,
  'accept-access': Trust.YES
};

var _msgReceivedHandlers = {
  'connection-setup': _handleConnectionSetupReceived,
  'connection-setup-response': _handleConnectionSetupResponseReceived,
  'notify-instance': _handleNotifyInstanceReceived,
  'update-description': _handleUpdateDescription
};

// Bi-directional message handler.
// |beingSent| - True if message is being sent. False if received.
function _handleMessage(msg, beingSent) {
  log.debug(' ^_^ ' + (beingSent ? '----> SEND' : '<---- RECEIVE') +
            ' MESSAGE: ' + JSON.stringify(msg));

  // Check if this is a Trust modification.
  var trustValue = TrustOp[msg.message];  // NO, REQUESTED, or YES
  if (trustValue) {
    // Access request and Grants go in opposite directions - tweak boolean.
    var asProxy = 'allow' == msg.message || 'deny' == msg.message ||
                  'offer' == msg.message ? !beingSent : beingSent;
    var clientId = msg.to || msg.toClientId;
    if (!beingSent) {  // Update trust on the remote instance if received.
      clientId = msg.fromClientId;
    }
    _updateTrust(clientId, asProxy, trustValue);
    return true;
  }

  // Other type of message - instance or proxy state update.
  var handler = null;
  if (!beingSent) {
    handler = _msgReceivedHandlers[msg.message];
  }
  if (!handler) {
    log.error('No handler for sent message: ', msg);
    return false;
  }
  handler(msg, msg.to);
}

// A simple predicate function to see if we can talk to this client.
function _isMessageableUproxy(client) {
  // TODO(uzimizu): Make identification of whether or not this is a uproxy
  // client more sensible.
  var retval = (client.status == 'online' || client.status == 'messageable')
      && (client.clientId.indexOf('/uproxy') > 0);
  return retval;
}

// Update data for a user, typically when new client data shows up. Notifies all
// new UProxy clients of our instance data, and preserve existing hooks.
//  |newData| - Incoming JSON info for a single user.
function _updateUser(newData) {
  log.debug('Incoming User Data: ' + JSON.stringify(newData));
  var userId = newData.userId;
  // TODO(uzimizu): Figure out best way to deal with mutability of clients with
  // minimal overhead.
  for (var clientId in newData.clients) {
    log.debug('_updateUser: client: ' + clientId);
    var client = newData.clients[clientId];

    // Determine network state / flags for filtering purposes.
    if ('google' == client.network) {
      newData.onGoogle = true;
    } else if ('facebook' == client.network) {
      newData.onFB = true;
    }
    if (!newData.online && 'manual' != client.network &&
        ('messageable' == client.status || 'online' == client.status)) {
      newData.online = true;
    }

    // TODO(uzimizu): Figure out best way to request new users to install UProxy
    // Skip non-UProxy clients.
    if (!_isMessageableUproxy(client)) {
      continue;
    }

    // Synchronize our instance data with all online uproxy clients.
    var existingClient = _clients[clientId];
    _clients[clientId] = client;
    if (!existingClient) {  // They are a new UProxy-enabled client!
      log.debug('_updateUser: Aware of new client. Sending my instance data to ' + JSON.stringify(client));
      _sendNotifyInstance(clientId, client);  // Enlighten them of our instance.

      // Check if they've already enlightened us of their instance, in which
      // case we must complete the association.
      var instanceId = _clientToInstanceId[clientId];
      if (instanceId) {
        _linkClientAndInstance(clientId, instanceId);
        log.debug('Finished linking client and instance in updateUser. ' + JSON.stringify(client));
      }

    } else {  // Otherwise, just update our local data.
      log.debug('Preserving data. ' + existingClient.instanceId);
      client.instanceId = existingClient.instanceId;
      newData.canUProxy = true;
    }
    // TODO(mollyling): Properly hangle logout.
  }
  return newData;  // Overwrites the userdata.
}

// Update trust state in a particular client. Assumes the client has a valid
// relation with an instanceId, indicating that it's a UProxy client.
function _updateTrust(clientId, asProxy, trustValue) {
  var instance = clientToInstance(clientId);
  if (!instance) {
    log.debug('Client ' + clientId + ' does not have an instance!');
    return false;
  }
  var trust = asProxy? instance.trust.asProxy : instance.trust.asClient;
  log.debug('Updating trust for ' + instance.clientId + ' as ' +
      (asProxy? 'proxy' : 'client') + ' to "' + trustValue + '".');
  if (asProxy) {
    instance.trust.asProxy = trustValue;
  } else {
    instance.trust.asClient = trustValue;
  }
  // Update extension. TODO(uzimizu): Local storage as well.
  freedom.emit('state-change', [{
      op: 'replace', path: '/instances/' + instance.instanceId, value: instance
  }]);
  return true;
}

function _handleConnectionSetupReceived(msg, contact) {
  msg.data.from = msg['fromClientId'];
  server.emit('toServer', msg.data);

  // Figure out the crypto key
  var cryptoKey = null;
  var data = JSON.parse(msg.data.data);
  if (data.sdp) {
    cryptoKey = extractCryptoKey(data.sdp);
  } else {
    log.debug("Data did not contain sdp headers", msg);
  }

  // Compare against the verified crypto keys
  var verifiedCryptoKeysKey = contact.userId + ".verifiedCryptoKeys";
  var verificationRequired = false;
  if (cryptoKey) {
    // TODO: rename to Hash: this is not the key, this is the hash of the key.
    _loadFromStorage(verifiedCryptoKeysKey, function(verifiedCryptoKeys) {
      log.debug("Comparing crypto key against verified keys for this user");
      if (cryptoKey in verifiedCryptoKeys) {
        log.debug("Crypto key already verified, proceed to establishing connection");
      } else {
        log.debug("Crypto key not yet verified, need to start video chat");
      }
    }, {});
  } else {
    log.error("Didn't receive crypto key in SDP headers, not sure what to do");
  }
}

function _handleConnectionSetupResponseReceived(msg, clientId) {
  // msg.data.from = msg['fromClientId'];
  // client.emit('peerSignalToClient', msg.data);
}

// Handle sending -----------------------------------------------------------

// Instance ID (+ more) Synchronization I/O

// Prepare a message indicating instance data, to be sent to other instances and
// synchronize everybody's world view.
function _buildInstancePayload(msg, clientId) {
  // Look up permissions for the clientId.
  var u, trust = null, consent;
  for (u in state.roster) {
    var user = state.roster[u];
    if (user.clients[clientId] !== undefined) {
      // How we trust them to be a proxy for us (asProxy) or a client
      // for us (asClient).
      trust = state.instances[user.clients[clientId].instanceId].trust;
    }
  }

  if (trust !== null) {
    // For each direction (e.g., I proxy for you, or you proxy for me), there
    // is a logical AND of consent from both parties.  If the local state for
    // trusting them to be a client (trust.asProxy) is Yes or Offered, we
    // consent to being a proxy.  If the local state for trusting them to proxy
    // is Yes or Requested, we consent to being a client.
    consent = { asClient: ["yes", "requested"].indexOf(trust.asProxy) >= 0,
                asProxy: ["yes", "offered"].indexOf(trust.asClient) >= 0 };
  } else {
    consent = { asProxy: false, asClient: false };
  }

  return JSON.stringify({
    message: msg,
    data: {
      instanceId: '' + state.me.instanceId,
      description: '' + state.me.description,
      keyHash: '' + state.me.keyHash,
      consent: consent,
    }});
}

// Send a notification about my instance data to a particular clientId.
// Assumes client corresponds to a valid UProxy instance - otherwise you'd just
// be spamming poor shmucks.
function _sendNotifyInstance(id, client) {
  if (client['network'] === undefined ||
      (client.network != 'loopback' && client.network != 'manual')) {
    // TODO(uzimizu): Build the instance payload somewhere else, so we
    // don't have to rebuild it *everytime* a person logs on, as that's
    // wasteful.
    var msg = _buildInstancePayload('notify-instance', id);
    log.debug('identity.sendMessage(' + id + ', ' + msg + ')');
    identity.sendMessage(id, msg);
  }
}

// Primary handler for synchronizing Instance data. Updates an instance-client
// mapping, and emit state-changes to the UI. In no case will this function fail
// to generate or update an entry of the instance table.
function _handleNotifyInstanceReceived(msg, toClientId) {
  log.debug('_handleNotifyInstanceReceived(from: ' + msg.fromUserId + ')');
  var instanceId  = msg.data.instanceId,
      description = msg.data.description,
      keyHash     = msg.data.keyHash,
      userId      = msg.fromUserId,
      clientId    = msg.fromClientId,
      consent = msg.data.consent || { asProxy: false, asClient: false },
      instanceOp  = 'replace';  // Intended JSONpatch operation.

  // Before everything, remember this clientId -> instanceId relation for future
  // completion, because it's possible that the user & client have not yet been
  // prepared due to a not-yet-received XMPP status event.
  _clientToInstanceId[clientId] = instanceId;

  // Update the local instance tables.
  var instance = state.instances[instanceId];
  if (!instance) {
    instance = _prepareNewInstance(instanceId, userId, description, keyHash);
    instanceOp = 'add';
    instance.trust.asClient = consent.asProxy? 'offered' : 'no';
    instance.trust.asProxy = consent.asClient? 'requested' : 'no';

  } else {
    // If the instance already exists, remap consent.
    if (consent.asProxy) {
      instance.trust.asProxy = ['yes', 'requested'].indexOf(instance.trust.asProxy) >= 0 ? 'yes' : 'offered';
    } else {
      instance.trust.asProxy = ['yes', 'requested'].indexOf(instance.trust.asProxy) >= 0 ? 'requested' : 'no';
    }
    if (consent.asClient) {
      instance.trust.asClient = ['yes', 'offered'].indexOf(instance.trust.asClient) >= 0 ? 'yes' : 'requested';
    } else {
      instance.trust.asClient = ['yes', 'offered'].indexOf(instance.trust.asClient) >= 0 ? 'offered' : 'no';
    }
  }

  _saveInstanceId(instanceId);  // Update local storage and extension.
  freedom.emit('state-change', [{
      op: instanceOp,
      path: '/instances/' + instanceId,
      value: instance
  }]);

  // If the user and client already exist, then complete the association.
  var user = state.roster[userId];
  if (user) {
    var client = user.clients[clientId];
    if (client) {
       _linkClientAndInstance(clientId, instanceId);
    }
  }
  return true;
}


// When a new instanceId is received, prepare a new instance for the table.
function _prepareNewInstance(instanceId, userId, description, keyHash) {
  var instance = DEFAULT_INSTANCE;
  instance.instanceId = instanceId;
  instance.userId = userId;
  instance.keyHash = keyHash;
  instance.description = description;
  log.debug('Prepared NEW Instance: ' + JSON.stringify(instance));
  state.instances[instanceId] = instance;
  return instance;
}


// Provides the linkage between a client and an instance, whether it occurs
// after an XMPP status update or an Instance notification message. Assumes
// that both the actual client and instance objects corresponding to |clientId|
// and |instanceId| already exist.
function _linkClientAndInstance(clientId, instanceId) {
  var instance = state.instances[instanceId],
      client   = _clients[clientId];
  var user     = state.roster[instance.userId];  // Must exist if client exists.

  // Before sychronizing, delete old client if it exists
  var oldClientId = instance.clientId;
  if (oldClientId && (clientId != oldClientId)) {
    log.debug('Deleting old client: ', oldClientId);
    delete _clients[oldClientId];
    delete _clientToInstanceId[oldClientId];
    delete user.clients[oldClientId];
  }

  log.debug('Linking client and instance', clientId, instanceId);
  client.instanceId = instanceId;  // Synchronize latest IDs.
  state.instances[instanceId].clientId = clientId;
  user.canUProxy = true;

  // Update both local storage and extension.
  _saveInstance(instanceId, user.userId);
  freedom.emit('state-change', [{
      op: 'replace',    // User data.
      path: '/roster/' + user.userId,
      value: user
  }]);
}

function _validateKeyHash(keyHash) {
  log.debug('Warning: keyHash Validation not yet implemented...');
  return true;
}

<<<<<<< HEAD
// Now that this module has got itself setup, it sends a 'ready' message to the
// freedom background page.
bgPageChannel.emit('ready');
=======

// Update the description for an instanceId.
// Assumes that |instanceId| is valid.
function _handleUpdateDescription(msg, clientId) {
  var instanceId = msg.data.instanceId;
  var description = msg.data.description;
  state.instances[instanceId].description = description;
  log.debug('Updating description! ' + JSON.stringify(msg));
  freedom.emit('state-change', [{
    op: 'replace',
    path: '/instances/' + instanceId + '/description',
    value: description
  }]);
}
>>>>>>> 2d4367b8
<|MERGE_RESOLUTION|>--- conflicted
+++ resolved
@@ -505,7 +505,6 @@
     // TODO: Handle changes that might affect proxying
   });
 
-<<<<<<< HEAD
   // TODO: should we lookup the instance ID for this client here?
   // TODO: say not if we havn't given them permission :)
   freedom.on('startUsingPeerAsProxyServer', peerClientId) {
@@ -519,7 +518,13 @@
     log.debug('client(sendSignalToPeer):', data);
     // TODO: don't use 'message' as a field in a message! that's confusing!
     identity.sendMessage(contact, JSON.stringify({message: 'peerconnection-client', data: data}));
-=======
+  });
+
+  server.on('sendSignalToPeer', function(data) {
+    log.debug('server(sendSignalToPeer):', data);
+    identity.sendMessage(contact, JSON.stringify({message: 'peerconnection-server', data: data}));
+  });
+
   // Updating our own UProxy instance's description.
   freedom.on('update-description', function (data) {
     state.me.description = data;
@@ -540,25 +545,9 @@
     }
   });
 
-  client.on('fromClient', function(data) {
-    log.debug('Connection Setup:', data);
-    var contact = state.currentSessionsToInitiate['*'];
-    if (!contact) {
-      return log.error("Client connection received but no active connections.");
-    }
-    identity.sendMessage(contact, JSON.stringify({message: 'connection-setup', data: data}));
->>>>>>> 2d4367b8
-  });
-
-  server.on('sendSignalToPeer', function(data) {
-    log.debug('server(sendSignalToPeer):', data);
-    identity.sendMessage(contact, JSON.stringify({message: 'peerconnection-server', data: data}));
-  });
-
   bgPageChannel.on('local_test_proxying', function() {
     _localTestProxying();
   });
-
 };
 
 
@@ -908,12 +897,6 @@
   return true;
 }
 
-<<<<<<< HEAD
-// Now that this module has got itself setup, it sends a 'ready' message to the
-// freedom background page.
-bgPageChannel.emit('ready');
-=======
-
 // Update the description for an instanceId.
 // Assumes that |instanceId| is valid.
 function _handleUpdateDescription(msg, clientId) {
@@ -927,4 +910,7 @@
     value: description
   }]);
 }
->>>>>>> 2d4367b8
+
+// Now that this module has got itself setup, it sends a 'ready' message to the
+// freedom background page.
+bgPageChannel.emit('ready');