//XXX: needed for chrome debugging, used by socks.js and tcp-server.js.
"use strict";

var window;
if (!window) {
  window = {};
}
console.log('SOCKS5 server: ' + self.location.href);

window.core = freedom.core();
// Defined in webclient.js
var NetClient = window.NetClient;

var onload = function() {
  var _active = true;  // this variable can only make things worse.
  var _peers = {};

  var resetServer = function() {
    for (var contact in _peers) {
      closePeer(contact);
    }
    _peers = {};
    _active = false;
  };

  // Close the peerId. Closes all tcp sockets open for this peer.
  var closePeer = function(peerId) {
    //conn.disconnect();
    for (var i in _peers[peerId].netClients[peerId]) {
      _peers[peerId].netClients[i].close();
    }
    _peers[peerId].sctpPc.shutdown();
    delete _peers[peerId];
  };

  var _sendDataToPeer = function (sctpPc, channelLabel, data) {
    sctpPc.send({'channelLabel': channelLabel, 'buffer': data});
  };

  var _closeClient = function(sctpPc, channelLabel) {
    var cl = channelLabel;
    console.log('Closing DC ' + channelLabel);
    _closePeer(false, cl);
    sctpPc.closeDataChannel(cl);
  }

  var _closePeer = function(close_client, label) {
    var labelnm = label; // JSON.stringify(label);
    if (labelnm === "{}") {
      var err = new Error();
      console.log("server.js: _closePeer: got a bad label.  Stack trace: " +
          err.stack);
    }

    console.log("Peer DataChannel " + labelnm + " closed.");
    if (close_client) {
      console.log("Peer DataChannel " + labelnm + " closing NetClient socket..");
      var num_clients_found = 0;
      for (var i in _peers) {
        if (_peers[i].netClients[label]) {
          _peers[i].netClients[label].close();
          delete _peers[i].netClients[label];
          num_clients_found++;
        }
      }
      if (num_clients_found === 0){
        console.log("Peer DataChannel " + labelnm + " close: We don't seem to have " +
            "that channel.");
      }
    }
  }

  var _initPeer = function(peerId) {
    console.log("server.js: _initPeer(" + peerId + ").  _peers = " +
        JSON.stringify(_peers));
    if (!_peers[peerId]) {
      _peers[peerId] = {};
    }

    var sctpPc = freedom['core.sctp-peerconnection']();
    var netClients = {};
    var peer = {
      // The peer connection.
      sctpPc : sctpPc,
      // We open up multple connections, for each data channels there is a
      // corresponding webclient. Each entry is keyed by channelLabel with
      // value being a NetClient.
      netClients : netClients,
      // The freedom signalling channel
      signallingChannel : null,
      // queue of messages to hold on to while we wait for the
      // signallingChannel to be ready.
      messageQueue : []
    };
    _peers[peerId] = peer;

    sctpPc.on('onReceived', function(message) {
      console.log("Server got message: " + JSON.stringify(message));
      if (! message.channelLabel) {
        console.error("Message received but missing channelLabel. Msg: " +
            JSON.stringify(message));
        return;
      }

      if (message.text) {
        // Text from the peer is used to set a new destination request.
        // Assumes "message.text" is a json of form:
        // { host: string, port: number }
        netClients[message.channelLabel] = new window.NetClient(
            _sendDataToPeer.bind(null, sctpPc, message.channelLabel),
            _closeClient.bind(null, sctpPc, message.channelLabel),
            JSON.parse(message.text));
      } else if (message.buffer) {
        if(!message.channelLabel in netClients) {
          console.error("Message received for non-existent channel. Msg: " +
            JSON.stringify(message));
          return;
        }
        // Buffer from the peer is data for the destination.
        netClients[message.channelLabel].send(message.buffer);
      } else {
        console.error("Message received but missing valid data field. Msg: " +
            JSON.stringify(message));
      }
    });

<<<<<<< HEAD
    sctpPc.on('onCloseDataChannel', function(arg) {
      if (typeof arg === "object") {
        console.log("server.js: onCloseDataChannel: getting back an object: " +
            JSON.stringify(arg));
      }
      console.log("server.js:onCloseDataChannel: got arg " + arg.channelId);
      _closePeer(true, arg.channelId);
    });

    var promise = freedom.core().createChannel();
    promise.done(function(chan) {
      sctpPc.setup(chan.identifier, "server-for-" + peerId, false);
=======
    window.core.createChannel().done(function(chan) {
      var setupPromise = sctpPc.setup(chan.identifier, "server-for-" + peerId, false);
>>>>>>> 3bb200ba
      chan.channel.done(function(channel) {
        console.log("Server channel to sctpPc created");
        channel.on('message', function(msg) {
          freedom.emit('sendSignalToPeer', { peerId: peerId, data: msg });
        });
          // sctpPc will emit 'ready' when it is ready, and at that point we
          // have successfully initialised this peer connection and can set the
          // signalling channel and process any messages we have been sent.
        //setupPromise.done(function() {
        channel.on('ready', function() {
          console.log("Server channel to sctpPc ready.");
          peer.signallingChannel = channel;
          while(peer.messageQueue.length > 0) {
            peer.signallingChannel.emit('message', peer.messageQueue.shift());
          }
        });
        //});
      });

    });
    console.log('_initPeer(' + peerId + ') complete.');
  };

  freedom.on('start', function() {
    console.log("Starting server.");
    resetServer();
    _active = true;
  });

  // msg.peerId : string of the clientId for the peer being sent a message.
  // msg.data : message body received peerId signalling channel, typically
  //            contains SDP headers.
  //
  freedom.on('handleSignalFromPeer', function(msg) {
    console.log("server handleSignalFromPeer:" + JSON.stringify(msg));
    if (!_active) {
      console.log("server is not active, returning");
      return;
    }
    if (!msg.peerId) {
      console.error('No peer ID provided!.')
      return;
    }
    // TODO: Check for access control?
    console.log("sending to transport: " + JSON.stringify(msg.data));
    // Make a peer for this id if it doesn't already exist.
    if (!_peers[msg.peerId]) {
      _initPeer(msg.peerId);
    }
    if (_peers[msg.peerId].signallingChannel){
      // Send response to peer.
      console.log('SENDING!!!!! ' + JSON.stringify(msg.data));
      //window.tmp = _peers[msg.peerId];
      _peers[msg.peerId].signallingChannel.emit('message', msg.data);
    } else {
      console.log('signallingChannel not yet ready. Adding to queue... ' + msg.peerId + ' ... ' + _peers);
      _peers[msg.peerId].messageQueue.push(msg.data);
    }
  });

  freedom.on('stop', resetServer);

  freedom.emit('ready', {});
}

//TODO(willscott): WebWorker startup errors are hard to debug.
// Once fixed, code can be executed synchronously.
setTimeout(onload, 0);<|MERGE_RESOLUTION|>--- conflicted
+++ resolved
@@ -124,7 +124,6 @@
       }
     });
 
-<<<<<<< HEAD
     sctpPc.on('onCloseDataChannel', function(arg) {
       if (typeof arg === "object") {
         console.log("server.js: onCloseDataChannel: getting back an object: " +
@@ -134,13 +133,8 @@
       _closePeer(true, arg.channelId);
     });
 
-    var promise = freedom.core().createChannel();
-    promise.done(function(chan) {
-      sctpPc.setup(chan.identifier, "server-for-" + peerId, false);
-=======
     window.core.createChannel().done(function(chan) {
       var setupPromise = sctpPc.setup(chan.identifier, "server-for-" + peerId, false);
->>>>>>> 3bb200ba
       chan.channel.done(function(channel) {
         console.log("Server channel to sctpPc created");
         channel.on('message', function(msg) {
