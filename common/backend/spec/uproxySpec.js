/**
 * uproxySpec.js
 *
 * There are a number of message types and interactions which prepare the
 * roster, clients, and instances. These have various caveats and edge cases,
 * and can also be received in different orders. This file lays out these
 * requirement and ensures consistency.
 */

var uproxy = this;        // Remember global uproxy context so spyOn works.
var state = store.state;  // Depends on state-storage.js.

describe("uproxy.updateUser", function() {

  // Stub out communications functions.
  beforeEach(function() {
    spyOn(uproxy, 'sendInstance');
  });

  it('does add user to roster.', function() {
    // Add a normal, non-UProxy client user.
    var normalAlice = {
      userId: 'alice@foo.bar',
      name: 'Alice No UProxy',
      clients: {
        'alice@foo.bar/normal12345': {
          clientId: 'alice@foo.bar/normal12345',
          network: 'magic',
          status: 'messageable'
        }
      }
    };
    var count = Object.keys(store.state.roster).length;
    var userId = normalAlice.userId;
    expect(state.roster[userId]).toBeUndefined();
    updateUser(normalAlice);
    expect(state.roster[userId]).toBeDefined();
    expect(Object.keys(state.roster).length).toBe(count + 1);
    expect(store.state.roster[userId]).toEqual({
      userId: 'alice@foo.bar',
      name: 'Alice No UProxy',
      clients: {
        'alice@foo.bar/normal12345': {
          clientId: 'alice@foo.bar/normal12345',
          network: 'magic',
          status: 'messageable'
        }
      },
<<<<<<< HEAD
      online: true,
      canUProxy: false,
      onGoogle: false,
      onFB: false,
      imageData: {},
      url: ''
=======
>>>>>>> 794d0ae5
    });
  });

  it('calls sendInstance for uproxy-enabled users', function() {
    // Add a user with an active 'uproxy' client, and ensure that we send her
    // our instance data.
    var wonderAlice = {
      userId: 'alice@censored.nationstate',
      name: 'Alice UProxy',
      clients: {
        'alice@foo.bar/uproxy1337': {
          clientId: 'alice@foo.bar/uproxy1337',
          network: 'magic',
          status: 'messageable'
        }
      }
    };
    updateUser(wonderAlice);
    var aliceClient = {
      clientId: 'alice@foo.bar/uproxy1337',
      network: 'magic',
      status: 'messageable'
    };
    expect(uproxy.sendInstance).toHaveBeenCalledWith(aliceClient.clientId);
  });
});  // uproxy.updateUser


var fakeInstanceSync = function(userId, clientId, data) {
  state.instances[data.instanceId] = {
    instanceId: data.instanceId,
    userId: userId,
    clientId: clientId,
  };
};

describe("uproxy.receiveInstance", function() {
  var instanceMsg = restrictToObject(DEFAULT_MESSAGE_ENVELOPE, {
    fromUserId: 'alice',
    fromClientId: 'alice-clientid',
    toUserId: '',
    data: restrictToObject(DEFAULT_INSTANCE_MESSAGE, {
      instanceId: '12345',
      rosterInfo: restrictToObject(DEFAULT_INSTANCE_MESSAGE_ROSTERINFO, {
        name: 'Alice Testuser',
        network: 'google'
      })
    }),
  });

  beforeEach(function() {
    spyOn(store, 'syncInstanceFromInstanceMessage')
        .andCallFake(fakeInstanceSync);
    spyOn(store, 'saveInstance');
    spyOn(uproxy, '_syncInstanceUI');
  });

  it('syncs and saves new instances.', function() {
    receiveInstance(instanceMsg);
    expect(store.syncInstanceFromInstanceMessage)
      .toHaveBeenCalledWith('alice', 'alice-clientid',
                            instanceMsg.data);
/*                            restrictToObject(DEFAULT_INSTANCE_MESSAGE, {
                              instanceId: '12345',
                              rosterInfo: restrictToObject(
                                  DEFAULT_INSTANCE_MESSAGE_ROSTERINFO, {

                            })); */
    var fakeInstance = state.instances['12345'];
    expect(store.saveInstance).toHaveBeenCalledWith('12345');
    expect(uproxy._syncInstanceUI).toHaveBeenCalledWith(fakeInstance);
  });

  it('sends consent message for a pre-existing instance', function() {
    spyOn(uproxy, 'sendConsent');
    receiveInstance(instanceMsg);
    var fakeInstance = state.instances['12345'];
    expect(uproxy.sendConsent).toHaveBeenCalledWith(fakeInstance);
  });
});


// Returns an object representing a single user instance.  Conforms to
// DEFAULT_ROSTER_ENTRY.
function makeUserRosterEntry(instanceId, userId) {
  var result = cloneDeep(DEFAULT_ROSTER_ENTRY);
  userId = userId + '@gmail.com';
  var clientId = userId + '/uproxy' + instanceId;
  result.userId = userId;
  result.clients = {};
  // validate for missing fields.
  result = restrictToObject(DEFAULT_ROSTER_ENTRY, result);
  result.clients[clientId] = restrictToObject(
      DEFAULT_ROSTER_CLIENT_ENTRY, {
        userId: userId,
        clientId: clientId,
        network: 'google',
        status: 'online',
        name: 'User' + userId,
      });
  return result;
}

// Returns an instance message from a roster entry.
// (DEFAULT_ROSTER_ENTRY ->
//        DEFAULT_MESSAGE_ENVELOPE{data=DEFAULT_INSTANCE_MESSAGE}).
// |userInstance| should be the result value from a call to
// makeUserRosterEntry(), a DEFAULT_ROSTER_ENTRY.
function makeInstanceMessage(userRosterEntry) {
  console.log('makeInstanceMessage(' + JSON.stringify(userRosterEntry) + ')');
  var result = cloneDeep(DEFAULT_MESSAGE_ENVELOPE);
  var client = userRosterEntry.clients[Object.keys(userRosterEntry.clients)[0]];
  result.fromUserId = userRosterEntry.userId;
  result.fromClientId = client.clientId;
  result.toUserId = 'you-should-not-be-checking-this';
  result = restrictToObject(DEFAULT_MESSAGE_ENVELOPE, result);

  var result_data = cloneDeep(DEFAULT_INSTANCE_MESSAGE);
  // pull the instanceID out of the clientID.
  var instanceId = client.clientId.substr(userRosterEntry.userId.length +
      '/uproxy'.length);
  result_data.instanceId = instanceId;
  result_data.description = 'description for user ' + userRosterEntry.userId;
  result_data.keyHash = 'HASHFORINSTANCE-' + instanceId;
  result_data = restrictToObject(DEFAULT_INSTANCE_MESSAGE, result_data);

  result_data.rosterInfo = restrictToObject(DEFAULT_INSTANCE_MESSAGE_ROSTERINFO, {
    name: userRosterEntry.name,
    network: client.network,
    userId: userRosterEntry.userId
  });
  result.data = result_data;
  return result;
}

// Validate the 'me' description in |self| against store.state.me.
function validateSelf(self) {
  expect(store.state.me.instanceId).toBeDefined();
  expect(store.state.me.keyHash).toBeDefined();
  expect(store.state.me.description).toBeDefined();
  // These should be properly generated, not the fake ones we entered
  // in originally.
  expect(store.state.me.instanceId).not.toBe(self.instanceId);
  expect(store.state.me.keyHash).not.toBe(self.keyHash);
  expect(store.state.me.description).not.toBe(self.description);
}

// Validate that |inst| is present and proper inside
// store.state. |inst| should be the return value from a call to
// makeInstanceMessage().
function validateInstance(inst) {
  // 1. Validate instances[] has this instance, that the data is
  //    correct, and that it's well-formed.
  // 2. Validate clientToInstance[] has this instance, and it's
  //    properly mapped.
  // 3. Validate instanceToClient[] has this instance, and that it's
  //    properly mapped.

  // Validate instances.
  expect(store.state.instances).toBeDefined();
  expect(store.state.instances[inst.instanceId]).toBeDefined();
  expect(store.state.instances[inst.instanceId].instanceId).toBe(
      inst.instanceId);
  expect(store.state.instances[inst.instanceId].userID).toBe(inst.userId);
  expect(store.state.instances[inst.instanceId].network).toBe(inst.network);
  expect(store.state.instances[inst.instanceId].url).toBe(inst.url);
  expect(store.state.instances[inst.instanceId].description).toBe(
      inst.description);
  expect(store.state.instances[inst.instanceId].keyHash).toBe(inst.keyHash);
  expect(store.state.instances[inst.instanceId].trust).toBeDefined();
  expect(store.state.instances[inst.instanceId].trust.asProxy).toBe(Trust.NO);
  expect(store.state.instances[inst.instanceId].trust.asClient).toBe(Trust.NO);
  expect(store.state.instances[inst.instanceId].status).toBeDefined();
  expect(store.state.instances[inst.instanceId].status.proxy).toBe(
      DEFAULT_PROXY_STATUS.proxy);
  expect(store.state.instances[inst.instanceId].status.client).toBe(
      DEFAULT_PROXY_STATUS.client);

  // Validate clientToInstance[] mapping.
  expect(store.state.clientToInstance).toBeDefined();
  expect(Object.keys(store.state.clientToInstance).filter(function(client) {
    return store.state.clientToInstance[client] == inst.instanceId;
  }).length).toBe(1);

  // Validate instanceToClient[] mapping.
  expect(store.state.instanceToClient).toBeDefined();
  expect(store.state.instanceToClient[inst.instanceId]).toBeDefined();
  // We don't have .in(), so reverse args and use .toContain()
  expect(Object.keys(store.state.roster[inst.rosterInfo.userId].clients)).toContain(
      store.state.instanceToClient[inst.instanceId]);
}

describe("uproxy.state.instance", function () {
  // Try variants of [local state loading, network login,
  // instance ID reception].  Validate resulting state.

  // conforms both to DEFAULT_STATUS and DEFAULT_INSTANCE.
  var selfInstanceAndStatusMessage = {
    userId: 'self@selfmail.com',
    name: 'My self.',
    network: 'google',
    message: 'Woo!',
    status: 'online',
    description: 'my self in a test instance.',
    instanceId: '0000000001',
    keyHash: 'HASHFORINSTANCE-0000000001',
    clients: {
      'self@selfmail.com/uproxy00001': {
        clientId: 'self@selfmail.com/uproxy00001',
        network: 'testonly',
        status: 'messageable'
      }
    }
  };

  var userRoster = [
    makeUserRosterEntry('2222222222', 'secondUser'),
    makeUserRosterEntry('3333333333', 'thirdUser'),
    makeUserRosterEntry('4444444444', 'fourthUser'),
    makeUserRosterEntry('5555555555', 'fifthUser'),
    makeUserRosterEntry('6666666666', 'sixthUser')
  ];

  var sendMessageSpy;

  beforeEach(function () {
    // Stub out extension-related communications.  This may not be
    // necessary with freedom already stubbed out.
    spyOn(uproxy, 'sendInstance');
    spyOn(uproxy, '_SyncUI');
    // identity's a MockChannel.  Add some spies for identity-specific APIs an
    // top of on() and emit().
    sendMessageSpy = jasmine.createSpy('sendMessage');
    identity.sendMessage = sendMessageSpy;
    var completed = false;
    store.reset(function() {completed = true; });
    waitsFor(function() { return completed; }, "Reset never returned.", 50);
  });

  it('onState-Roster-Instance', function() {
    // This should be the simplest way in.  You get a login for yourself, then
    // a roster, then instance notifications.
    var inst;
    // receiveStatus expects a DEFAULT_STATUS message.
    receiveStatus(selfInstanceAndStatusMessage);

    // receiveChange expects a DEFAULT_INSTANCE message.
    receiveChange(selfInstanceAndStatusMessage);
    for (inst in userRoster) {
      receiveChange(userRoster[inst]);
    }

    // We have to wrap up the instance data in a DEFAULT_INSTANCE_MESSAGE
    // message.  receiveInstance expects a DEFAULT_INSTANCE_MESSAGE.
    for (inst in userRoster) {
      receiveInstance(makeInstanceMessage(userRoster[inst]));
    }

    // Now check our state.
    validateSelf(selfInstanceAndStatusMessage);
    for (inst in userRoster) {
      validateInstance(makeInstanceMessage(userRoster[inst]).data);
    }
  });

  // Like above, only we get all the instance messages first.
  it('onState-Instance-Roster-Bulk', function() {
    // This should be the simplest way in.  You get a login for yourself, then
    // a roster, then instance notifications.
    var inst;
    // receiveStatus expects a DEFAULT_STATUS message.
    receiveStatus(selfInstanceAndStatusMessage);

    // We have to wrap up the instance data in a DEFAULT_INSTANCE_MESSAGE
    // message.
    for (inst in userRoster) {
      receiveInstance(makeInstanceMessage(userRoster[inst]));
    }

    // receiveChange expects a DEFAULT_INSTANCE message.
    receiveChange(selfInstanceAndStatusMessage);
    for (inst in userRoster) {
      receiveChange(userRoster[inst]);
    }

    // Now check our state.
    validateSelf(selfInstanceAndStatusMessage);
    for (inst in userRoster) {
      validateInstance(makeInstanceMessage(userRoster[inst]).data);
    }
  });

  // We get each instance message before each roster update.
  it('onState-Instance-Roster-Incremental', function() {
    // This should be the simplest way in.  You get a login for yourself, then
    // a roster, then instance notifications.
    var inst;
    // receiveStatus expects a DEFAULT_STATUS message.
    receiveStatus(selfInstanceAndStatusMessage);
    receiveChange(selfInstanceAndStatusMessage);

    // We have to wrap up the instance data in a DEFAULT_INSTANCE_MESSAGE
    // message.  receiveChange expects a DEFAULT_INSTANCE
    // message. receiveInstance expects a DEFAULT_INSTANCE_MESSAGE.
    for (inst in userRoster) {
      receiveInstance(makeInstanceMessage(userRoster[inst]));
      receiveChange(userRoster[inst]);
    }

    // Now check our state.
    validateSelf(selfInstanceAndStatusMessage);
    for (inst in userRoster) {
      validateInstance(makeInstanceMessage(userRoster[inst]).data);
    }
  });});

describe("uproxy.state.instance.fuzzer", function () {
  // Feed in randomized ordering of data, some of it bad, and make
  // sure internal validation can survive.
});<|MERGE_RESOLUTION|>--- conflicted
+++ resolved
@@ -46,15 +46,12 @@
           status: 'messageable'
         }
       },
-<<<<<<< HEAD
       online: true,
       canUProxy: false,
       onGoogle: false,
       onFB: false,
       imageData: {},
       url: ''
-=======
->>>>>>> 794d0ae5
     });
   });
 
