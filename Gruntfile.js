path = require("path");
var chrome_app_files = [
  {src: 'common/ui/icons/**', dest: 'chrome/app/'},
  {src: [
    'common/backend/**', 
    '!common/backend/spec/**', 
    '!common/backend/identity/xmpp/node-xmpp/**'
    ], dest: 'chrome/app/'},
  {src: 'common/freedom/freedom.js', dest: 'chrome/app/'}
];
var chrome_ext_files = [
  {src:'common/ui/**', dest:'chrome/extension/src/'},
  {src:'common/bower_components/**', dest:'chrome/extension/src/'}
];
var firefox_files = [];
var sources = ['common/backend/util.js']; //TODO fix
var testSources = sources.slice(0);       //TODO fix

module.exports = function(grunt) {
  grunt.initConfig({
    pkg: grunt.file.readJSON('package.json'),
    copy: {
<<<<<<< HEAD
      chrome_app: {
        files: [
          {src: 'common/ui/icons/**', dest: 'chrome/app/'},
          {src: 'common/backend/client/**', dest: 'chrome/app/'},
          {src: 'common/backend/identity/**', dest: 'chrome/app/'},
          {src: 'common/backend/server/**', dest: 'chrome/app/'},
          {src: 'common/backend/storage/**', dest: 'chrome/app/'},
          {src: 'common/backend/transport/**', dest: 'chrome/app/'},
          {src: 'common/backend/*.js', dest: 'chrome/app/'},
          {src: 'common/backend/*.json', dest: 'chrome/app/'},
          {src: 'common/freedom/freedom.js', dest: 'chrome/app/'}
        ]
      },
      chrome_ext: {
        files: [
	        {src:'common/ui/**', dest:'chrome/extension/src/'},
	        {src:'common/bower_components/**', dest:'chrome/extension/src/'},
	        {src:'chrome/extension/src/scripts/dependencies.js', dest:'chrome/extensions/src/common/ui/scripts/'}
        ]
		  },
      firefox: {}
=======
      chrome_app: {files: chrome_app_files},
      chrome_ext: {files: chrome_ext_files},
      firefox: {files: firefox_files},
      watch: {files: []},
    },
    watch: {
      all: {
        files: ['common/**'],
        task: ['copy:watch'],
        options: {spawn: false}
      }
>>>>>>> 10c3b481
    },
    shell: {
      git_submodule: {
        command: ['git submodule init', 'git submodule update'].join(';'),
        options: {stdout: true}
      },
      bower_install: {
        command: 'bower install',
        options: {stdout: true, execOptions: {cwd: 'common/ui'}}
      },
      setup_freedom: {
        command: 'npm install',
        options: {stdout: true, execOptions: {cwd: 'common/freedom'}}
      },
      freedom: {
        command: 'grunt',
        options: {stdout: true, execOptions: {cwd: 'common/freedom'}}
      },
    },
    jasmine: {
      common: {
        src: testSources,
        options: {
          specs: 'common/backend/spec/*Spec.js'
        }
      }
    },
    jshint: {
      all: sources,
      options: {
        '-W069': true
      }
    }

  });
  
  grunt.loadNpmTasks('grunt-contrib-copy');
  grunt.loadNpmTasks('grunt-contrib-jasmine');
  grunt.loadNpmTasks('grunt-contrib-jshint');
  grunt.loadNpmTasks('grunt-contrib-watch');
  grunt.loadNpmTasks('grunt-shell');

  grunt.event.on('watch', function(action, filepath, target) {
    //grunt.config(['copy', 'watch', 'files'], );
  });

  grunt.registerTask('setup', [
    'shell:git_submodule', 
    'shell:bower_install',
    'shell:setup_freedom',
    'shell:freedom'
  ]);
  grunt.registerTask('test', [
    'jshint:all',
    'jasmine'
  ]);
  grunt.registerTask('build', [
    'copy:chrome_app',
    'copy:chrome_ext'
  ]);
  grunt.registerTask('everything' ['setup', 'test', 'build']);
  // Default task(s).
  grunt.registerTask('default', ['build']);
 
};<|MERGE_RESOLUTION|>--- conflicted
+++ resolved
@@ -10,7 +10,8 @@
 ];
 var chrome_ext_files = [
   {src:'common/ui/**', dest:'chrome/extension/src/'},
-  {src:'common/bower_components/**', dest:'chrome/extension/src/'}
+  {src:'common/bower_components/**', dest:'chrome/extension/src/'},
+  {src:'chrome/extension/src/scripts/dependencies.js', dest:'chrome/extensions/src/common/ui/scripts/'}
 ];
 var firefox_files = [];
 var sources = ['common/backend/util.js']; //TODO fix
@@ -20,29 +21,6 @@
   grunt.initConfig({
     pkg: grunt.file.readJSON('package.json'),
     copy: {
-<<<<<<< HEAD
-      chrome_app: {
-        files: [
-          {src: 'common/ui/icons/**', dest: 'chrome/app/'},
-          {src: 'common/backend/client/**', dest: 'chrome/app/'},
-          {src: 'common/backend/identity/**', dest: 'chrome/app/'},
-          {src: 'common/backend/server/**', dest: 'chrome/app/'},
-          {src: 'common/backend/storage/**', dest: 'chrome/app/'},
-          {src: 'common/backend/transport/**', dest: 'chrome/app/'},
-          {src: 'common/backend/*.js', dest: 'chrome/app/'},
-          {src: 'common/backend/*.json', dest: 'chrome/app/'},
-          {src: 'common/freedom/freedom.js', dest: 'chrome/app/'}
-        ]
-      },
-      chrome_ext: {
-        files: [
-	        {src:'common/ui/**', dest:'chrome/extension/src/'},
-	        {src:'common/bower_components/**', dest:'chrome/extension/src/'},
-	        {src:'chrome/extension/src/scripts/dependencies.js', dest:'chrome/extensions/src/common/ui/scripts/'}
-        ]
-		  },
-      firefox: {}
-=======
       chrome_app: {files: chrome_app_files},
       chrome_ext: {files: chrome_ext_files},
       firefox: {files: firefox_files},
@@ -54,7 +32,6 @@
         task: ['copy:watch'],
         options: {spawn: false}
       }
->>>>>>> 10c3b481
     },
     shell: {
       git_submodule: {
