<link rel='import' href='../lib/polymer/polymer.html'>
<link rel='import' href='../lib/paper-button/paper-button.html'>
<link rel='import' href='faq-link.html'>
<link rel='import' href='network.html'>

<polymer-element name='uproxy-splash' attributes=''>
  <template>
    <style>
    :host {
      display: block;
      box-sizing: border-box;
      height: 100%;
      width: 100%;
      text-align: center;
      font-size: 1.1em;
      right: -100%;
      right: 0px;
      z-index: 100;
      line-height: 24px;
    }
    h1 {
      font-size: 1.4em;
      color: #009688;  /* dark green */
      margin-bottom: 2em;
    }
    #proxy-pic {
      opacity: 0.3;
    }
    .view {
      position: absolute;
      width: 80%;
      margin-left: 10%;
      padding-top: 100px;
      opacity: 1;
      z-index: 100;
    }
    .view[hidden] {
      display: block !important;
      opacity: 0;
      z-index: -1;
    }
    paper-button {
      background: #009688;  /* dark green */
      color: white;
      width: 150px;
    }
    uproxy-network {
      padding-bottom: 32px;
    }
    #nextWrapper {
      position: absolute;
      bottom: 120px;
      left: 0;
      width: 100%;
    }
    uproxy-faq-link {
      position: absolute;
      bottom: 1em;
      left: 0;
      width: 100%;
      padding-top: 1em;
      border-top: 1px solid rgb(221, 221, 221);
      text-transform: uppercase;
    }
    .uproxy-logo {
      margin-bottom: 1em;
    }
    p {
      margin-top: 1em;
    }
    .prevArrow {
      position: absolute;
      left: 8px;
      top: 8px;
      cursor: pointer;
    }
    </style>

    <img src='../icons/arrow-left.png' on-tap='{{prev}}' class='prevArrow'
        hidden?='{{SPLASH_STATES.INTRO==ui.splashState}}'>

    <div id='intro1' hidden?='{{SPLASH_STATES.INTRO!==ui.splashState}}'>
      <div class='view'>
        <img class='uproxy-logo' src='../icons/smiley.png'>
        <h1>uProxy</h1>
        <p>
          uProxy helps you share your access to the internet or get internet
          access from friends
        </p>
      </div>
      <uproxy-faq-link anchor='LearnMore'>
        Learn more about uProxy
      </uproxy-faq-link>
    </div>

<<<<<<< HEAD
    <div id='getOrShare' hidden?='{{SPLASH_STATES.GET_OR_SHARE!==ui.splashState}}'>
      <div class='view'>
        <h1>How would you like to start?</h1>
        <paper-button raised class='getShareButton' on-tap='{{setGetMode}}'>
          Get access
        </paper-button>
        <p>... if you need to get access from a friend</p>
        <paper-button raised class='getShareButton' on-tap='{{setShareMode}}'>
          Share access
        </paper-button>
        <p>... if you have friends who may need to get access from you</p>
      </div>
      <uproxy-faq-link anchor='GetOrGive'>
        Learn more about these
      </uproxy-faq-link>
    </div>

=======
>>>>>>> 5a6d746c
    <div id='networks' hidden?='{{SPLASH_STATES.NETWORKS!==ui.splashState}}'>
      <div class='view'>
        <h1>Where can you find your contacts the quickest?</h1>
        <p>Sign into a network to load your friends</p>
        <template repeat='{{ n in model.networkNames }}' vertical layout>
          <uproxy-network networkName='{{n}}'></uproxy-network>
        </template>
        <p style="margin-top: 0">
          We won't share your data or post publicly without your consent
        </p>
      </div>
      <uproxy-faq-link anchor='Privacy'>
        Learn more about privacy
      </uproxy-faq-link>
    </div>

    <div id='nextWrapper'
      hidden?='{{SPLASH_STATES.GET_OR_SHARE==ui.splashState || SPLASH_STATES.NETWORKS==ui.splashState}}'>
      <paper-button raised on-tap='{{next}}'>Next</paper-button>
    </div>

  </template>
  <script src='splash.js'></script>
</polymer-element><|MERGE_RESOLUTION|>--- conflicted
+++ resolved
@@ -93,26 +93,6 @@
       </uproxy-faq-link>
     </div>
 
-<<<<<<< HEAD
-    <div id='getOrShare' hidden?='{{SPLASH_STATES.GET_OR_SHARE!==ui.splashState}}'>
-      <div class='view'>
-        <h1>How would you like to start?</h1>
-        <paper-button raised class='getShareButton' on-tap='{{setGetMode}}'>
-          Get access
-        </paper-button>
-        <p>... if you need to get access from a friend</p>
-        <paper-button raised class='getShareButton' on-tap='{{setShareMode}}'>
-          Share access
-        </paper-button>
-        <p>... if you have friends who may need to get access from you</p>
-      </div>
-      <uproxy-faq-link anchor='GetOrGive'>
-        Learn more about these
-      </uproxy-faq-link>
-    </div>
-
-=======
->>>>>>> 5a6d746c
     <div id='networks' hidden?='{{SPLASH_STATES.NETWORKS!==ui.splashState}}'>
       <div class='view'>
         <h1>Where can you find your contacts the quickest?</h1>
