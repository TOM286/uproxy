Polymer({

  ready: function() {
    this.path = <InstancePath>{
      network : {
       name: this.network.name,
       userId: this.network.userId
      },
      userId: this.userId,
      instanceId: this.instance.instanceId
    };
    // Expose global ui object and UI module in this context. This allows the
    // hidden? watch for the get/give toggle to actually update.
    this.ui = ui;
    this.UI = UI;
  },

  start: function() {
    console.log('[polymer] calling core.start(', this.path, ')');
    core.start(this.path).then((endpoint) => {
      console.log('[polymer] received core.start promise fulfillment.');
      console.log('[polymer] endpoint: ' + JSON.stringify(endpoint));
      this.ui.startGettingInUiAndConfig(endpoint);
      this.ui.instanceGettingAccessFrom = this.instance.instanceId;
      console.log(this.ui.instanceGettingAccessFrom);
    });
  },
  stop: function() {
    console.log('[polymer] calling core.stop()');
    core.stop();
    this.ui.stopGettingInUiAndConfig(false);
    this.ui.instanceGettingAccessFrom = null;
  },

  // |action| is the string end for a Consent.UserAction
  modifyConsent: function(action :Consent.UserAction) {
    var command = <uProxy.ConsentCommand>{
      path: this.path,
      action: action
    };
    console.log('[polymer] consent command', command)
    core.modifyConsent(command);
  },

  // Proxy UserActions.
  request: function() { this.modifyConsent(Consent.UserAction.REQUEST) },
  cancelRequest: function() {
    this.modifyConsent(Consent.UserAction.CANCEL_REQUEST)
  },
  ignoreOffer: function() { this.modifyConsent(Consent.UserAction.IGNORE_OFFER) },
  unignoreOffer: function() { this.modifyConsent(Consent.UserAction.UNIGNORE_OFFER) },

  // Client UserActions
  offer: function() { this.modifyConsent(Consent.UserAction.OFFER) },
  cancelOffer: function() {
    this.ui.stopGivingInUi();
<<<<<<< HEAD
    this.modifyConsent(Consent.UserAction.CANCEL_OFFER)
  },
  grant: function() { this.modifyConsent(Consent.UserAction.ALLOW_REQUEST) },
  ignoreRequest: function() {
    this.modifyConsent(Consent.UserAction.IGNORE_REQUEST)
=======
    this.modifyConsent(Consent.UserAction.CANCEL_OFFER);
>>>>>>> 7663b65a
  },
  ignoreRequest: function() { this.modifyConsent(Consent.UserAction.IGNORE_REQUEST) },
  unignoreRequest: function() { this.modifyConsent(Consent.UserAction.UNIGNORE_REQUEST) },

  getConsentState: function() : string {
    return this.instance.consent;
  },
});<|MERGE_RESOLUTION|>--- conflicted
+++ resolved
@@ -54,15 +54,7 @@
   offer: function() { this.modifyConsent(Consent.UserAction.OFFER) },
   cancelOffer: function() {
     this.ui.stopGivingInUi();
-<<<<<<< HEAD
-    this.modifyConsent(Consent.UserAction.CANCEL_OFFER)
-  },
-  grant: function() { this.modifyConsent(Consent.UserAction.ALLOW_REQUEST) },
-  ignoreRequest: function() {
-    this.modifyConsent(Consent.UserAction.IGNORE_REQUEST)
-=======
     this.modifyConsent(Consent.UserAction.CANCEL_OFFER);
->>>>>>> 7663b65a
   },
   ignoreRequest: function() { this.modifyConsent(Consent.UserAction.IGNORE_REQUEST) },
   unignoreRequest: function() { this.modifyConsent(Consent.UserAction.UNIGNORE_REQUEST) },
