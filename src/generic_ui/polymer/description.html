<link rel='import' href='../lib/polymer/polymer.html'>
<link rel='import' href='../lib/paper-input/paper-input-decorator.html'>

<polymer-element name='uproxy-description' attributes=''>
  <template>
    <paper-input-decorator label="Description">
<<<<<<< HEAD
      <input is="core-input" value='{{description}}' on-blur='{{update}}'>
=======
      <input is="core-input" value='{{description}}' on-blur='{{update}}' />
>>>>>>> 5a6d746c
    </paper-input-decorator>
  </template>
  <script src='description.js'></script>
</polymer-element><|MERGE_RESOLUTION|>--- conflicted
+++ resolved
@@ -4,11 +4,7 @@
 <polymer-element name='uproxy-description' attributes=''>
   <template>
     <paper-input-decorator label="Description">
-<<<<<<< HEAD
-      <input is="core-input" value='{{description}}' on-blur='{{update}}'>
-=======
       <input is="core-input" value='{{description}}' on-blur='{{update}}' />
->>>>>>> 5a6d746c
     </paper-input-decorator>
   </template>
   <script src='description.js'></script>
