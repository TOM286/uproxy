--- conflicted
+++ resolved
@@ -50,52 +50,7 @@
     }
     </style>
 
-<<<<<<< HEAD
     <div id='wrapper' class='{{ instance.isOnline ? "online" : "offline" }}'>
-=======
-    <div id='description' hidden?='{{ !instance.description }}'>
-      {{ instance.description }}
-    </div>
-
-    <!-- TODO(jetpack): replace these state-dependent buttons with
-    simpler UI, exposing state bits directly. -->
-    <div id='getControls' hidden?='{{ui.mode!=UI.Mode.GET}}'>
-
-      <div hidden?='{{ !( getConsentState().localRequestsAccessFromRemote && getConsentState().remoteGrantsAccessToLocal ) }}'>
-        <!-- not getting or trying to get access -->
-        <div hidden?='{{ instance.localGettingFromRemote != GettingState.NONE }}'>
-          <p class='highlighted'>
-            <img src='../icons/checkmark.png'> {{user.name || user.userId }} has granted you access
-          </p>
-          <paper-button class='highlightedButton' raised on-tap='{{ start }}'>
-            Start getting access
-          </paper-button>
-        </div>
-
-        <!-- trying to get access -->
-        <div hidden?='{{ instance.localGettingFromRemote != GettingState.TRYING_TO_GET_ACCESS }}'>
-          <p class='preButtonText'>
-            <img src='../icons/clock.png' class='clock'> Trying to get access from {{user.name || user.userId }}
-          </p>
-          <paper-button raised on-tap='{{ stop }}'>
-            Cancel
-          </paper-button>
-        </div>
-
-        <!-- currently getting access -->
-        <div hidden?='{{ instance.localGettingFromRemote != GettingState.GETTING_ACCESS }}'>
-          <paper-button raised on-tap='{{ stop }}'>
-            Stop getting access
-          </paper-button>
-        </div>
-      </div>
-
-      <div hidden?='{{ !( getConsentState().localRequestsAccessFromRemote && !getConsentState().remoteGrantsAccessToLocal ) }}'>
-        <p class='preButtonText askingText'><img src='../icons/clock.png' class='clock'> Asking for access</p>
-        <p class='preButtonText'>You will be able to get access when they accept.</p>
-        <paper-button raised on-tap='{{ cancelRequest }}'>Cancel Request</paper-button>
-      </div>
->>>>>>> e64bc923
 
       <div id='description' hidden?='{{ !instance.description }}'>
         {{ instance.description }}
@@ -105,21 +60,38 @@
       simpler UI, exposing state bits directly. -->
       <div id='getControls' hidden?='{{ui.mode!=UI.Mode.GET}}'>
 
+        <!-- controls visible when permissioned for access -->
         <div hidden?='{{ !( getConsentState().localRequestsAccessFromRemote && getConsentState().remoteGrantsAccessToLocal ) }}'>
-          <p class='highlighted'>
-            <img src='../icons/checkmark.png'> {{user.name || user.userId }} has granted you access
-          </p>
-          <paper-button class='highlightedButton' raised
-              hidden?='{{ instance.access.asProxy }}' on-tap='{{ start }}'>
-            Start getting access
-          </paper-button>
-          <paper-button raised hidden?='{{ !instance.access.asProxy }}' on-tap='{{ stop }}'>
-            Stop getting access
-          </paper-button>
-        </div>
+          <!-- not getting or trying to get access -->
+          <div hidden?='{{ instance.localGettingFromRemote != GettingState.NONE }}'>
+            <p class='highlighted'>
+              <img src='../icons/checkmark.png'> {{user.name || user.userId }} has granted you access
+            </p>
+            <paper-button class='highlightedButton' raised on-tap='{{ start }}'>
+              Start getting access
+            </paper-button>
+          </div>
+
+          <!-- trying to get access -->
+          <div hidden?='{{ instance.localGettingFromRemote != GettingState.TRYING_TO_GET_ACCESS }}'>
+            <p class='preButtonText'>
+              <img src='../icons/clock.png' class='clock'> Trying to get access from {{user.name || user.userId }}
+            </p>
+            <paper-button raised on-tap='{{ stop }}'>
+              Cancel
+            </paper-button>
+          </div>
+
+          <!-- currently getting access -->
+          <div hidden?='{{ instance.localGettingFromRemote != GettingState.GETTING_ACCESS }}'>
+            <paper-button raised on-tap='{{ stop }}'>
+              Stop getting access
+            </paper-button>
+          </div>
+        </div>  <!-- end of controls visible when permissioned for access -->
 
         <div hidden?='{{ !( getConsentState().localRequestsAccessFromRemote && !getConsentState().remoteGrantsAccessToLocal ) }}'>
-          <p class='preButtonText askingText'><img src='../icons/clock.png'> Asking for access</p>
+          <p class='preButtonText askingText'><img src='../icons/clock.png' class='clock'> Asking for access</p>
           <p class='preButtonText'>You will be able to get access when they accept.</p>
           <paper-button raised on-tap='{{ cancelRequest }}'>Cancel Request</paper-button>
         </div>
@@ -141,7 +113,8 @@
           </paper-button>
         </div>
 
-      </div>
+      </div> <!-- end of getControls -->
+
 
       <div id='shareControls' hidden?='{{ui.mode!=UI.Mode.SHARE}}'>
 
@@ -170,7 +143,7 @@
           <paper-button raised class='highlightedButton' on-tap='{{ offer }}'>Offer Access</paper-button>
         </div>
 
-      </div>
+      </div> <!-- end of shareControls -->
 
     </div>
 
