--- conflicted
+++ resolved
@@ -25,16 +25,10 @@
       color: #bbb;
     }
     </style>
-<<<<<<< HEAD
-    Instance ID: {{instance.instanceId}}<br>
-    Bytes Sent: {{instance.bytesSent}}<br>
-    Bytes Received: {{instance.bytesReceived}}<br>
-    <div hidden?='{{ getting() }}'>
-      whoa
-      <uproxy-button>Request Access</uproxy-button>
-=======
 
     <span id='instanceId'>{{ instance.instanceId }}</span>
+    <span id='bytesSent'>{{ instance.bytesSent }}</span>
+    <span id='bytesReceived'>{{ instance.bytesReceived }}</span>
 
     <div hidden?='{{ UI.Gestalt.GIVING == ui.gestalt }}'>
 
@@ -67,8 +61,7 @@
         <button on-tap='{{ ignoreOffer }}'>Decline</button>
         <p>They've offered you access.</p>
       </div>
-
->>>>>>> 06cec199
+      
     </div>
 
     <div hidden?='{{ UI.Gestalt.GIVING !== ui.gestalt }}'>
