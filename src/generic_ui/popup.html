<!doctype html>
<html ng-app="UProxyExtension-popup" ng-csp id="popup">
  <head>
    <meta charset="utf-8">

    <link href="styles/main.css" rel="stylesheet">

    <script src="lib/lodash/dist/lodash.js"></script>
    <script src="lib/angular/angular.js"></script>
    <script src="lib/angular-animate/angular-animate.js"></script>
    <script src="lib/angular-lodash/angular-lodash.js"></script>

    <script src="scripts/uproxy.js"></script>
    <script src="scripts/util.js"></script>
    <script src="scripts/consent.js"></script>
    <script src="scripts/user.js"></script>
    <script src="scripts/app.js"></script>
    <script src="scripts/popup.js"></script>
    <script src="scripts/dependencies.js"></script>

  </head>
  <!-- TODO: i18n -->
  <body>
  <div id="debug" ng-show="ui.DEBUG">
    <pre class="well">state: {{model|json}}</pre>
  </div>
  <div ng-cloak ng-controller="MainCtrl" id='uproxy-popup'>

    <div id="login-splash" ng-show="ui.isSplash()">
      <div class='uproxy-banner'>
      <img src='icons/uproxy-128.png'>proxy
      </div>
      <span class="description">Safe Passage for the Web.</span>

<<<<<<< HEAD
      <div class="app-missing-warning" ng-hide="core.connected()">
        You need to install the UProxy app as well as the UProxy extension.
=======
      <div class="app-missing-warning" ng-hide="core.status.connected">
        You need to install the uProxy app as well as the uProxy extension.
>>>>>>> 10cec569
      </div>

      <div ng-show="core.connected()">
        <!-- TODO: re-enable when we have descriptions ready for use.
        <input type="text" ng-model="model.me.description"
            id="my-description"
            placeholder="Device description"
            ng-blur="core.updateDescription();descriptionHelp=false"
            ng-focus="descriptionHelp=true">
        </input>
        <p class="tip" ng-show="descriptionHelp">
          Please describe your device.
          This description will be visible to friends with uProxy.
        </p>
        -->

        <div id="networks-box" ng-show="ui.isSplash()">
          <h3>Networks</h3>

          <div class="network-btn">
            <span ng-repeat="(network, detail) in model.networks">
              <!-- TODO: Compare against Social.MANUAL_NETWORK_ID instead. -->
              <span ng-if="network !== 'manual'">
                <button class="btn" ng-show="!isOnline(network)"
                    ng-click="login(network)">Sign in to {{ prettyNetworkName(network) }}</button>
                <button class="btn" ng-show="isOnline(network)"
                    ng-click="logout(network)">Sign out from {{ prettyNetworkName(network) }}</button>
              </span>
            </span>
          </div>

          <!-- TODO: Add a way to open UI for managing manual contacts. -->
        </div>
      </div>
      <div id="uproxy-warning">
          <strong>WARNING</strong>: Some of uProxy’s critical security and privacy features are
          still under development. If <strong>having your internet usage become public
          knowledge</strong> might put you at risk in any way, please <strong>do not use
          uProxy</strong> at this time.
      </div>
    </div>  <!-- end of #login-splash -->

    <button id="options-btn" ng-click="toggleOptions()"
        ng-show="ui.loggedIn()"
        ng-mouseenter="optionsTooltip=true"
        ng-focus="optionsTooltip=true"
        ng-mouseleave="optionsTooltip=false"
        ng-blur="optionsTooltip=false"
        title="{{'options'|i18n}}">
    </button>
    <div class="tip" id="options-btn-tip" ng-show="optionsTooltip">
      <span ng-show="ui.isSplash() && ui.isUserView()">Show the contact again.</span>
      <span ng-show="ui.isSplash() && !ui.isUserView()">Show the contact list.</span>
      <span ng-show="ui.isRoster()">Show the setup page.</span>
      <span ng-show="ui.isUserView() && !ui.isRoster()">Show the setup page.</span>
    </div>

    <div id="main-view" ng-hide="ui.isSplash()">
      <div id="header">
        <div id="roster-header" ng-show="ui.isRoster()">
          <div id="actions">
            <button id="my-access" class="filter"
                    ng-mouseenter="showFilter('myAccess')"
                    ng-mouseleave="showFilterTip=false"
                    ng-focus="showFilter('myAccess')"
                    ng-blur="showFilterTip=false"
                    ng-class="{on:ui.filters.myAccess}"
                    ng-click="ui.toggleFilter('myAccess')"></button>
            <button id="friends-access" class="filter"
                    ng-mouseenter="showFilter('friendsAccess')"
                    ng-focus="showFilter('friendsAccess')"
                    ng-mouseleave="showFilterTip=false"
                    ng-blur="showFilterTip=false"
                    ng-class="{on:ui.filters.friendsAccess}"
                    ng-click="ui.toggleFilter('friendsAccess')"></button>
            <button id="uproxy-filter" class="filter"
                    ng-mouseenter="showFilter('uproxy')"
                    ng-focus="showFilter('uproxy')"
                    ng-mouseenter="filterTip=filterTips.uproxy"
                    ng-blur="showFilterTip=false"
                    ng-mouseleave="showFilterTip=false"
                    ng-class="{on:ui.filters.uproxy}"
                    ng-click="ui.toggleFilter('uproxy')"></button>
            <!-- TODO: re-enable when online filter works
            <button id="online-filter" class="filter"
                    ng-mouseenter="showFilter('online')"
                    ng-focus="showFilter('online')"
                    ng-blur="showFilterTip=false"
                    ng-mouseleave="showFilterTip=false"
                    ng-class="{on:ui.filters.online}"
                    ng-click="ui.toggleFilter('online')"></button>
            -->
            <br>
          </div>
          <input type="text" id="search-contacts"
              placeholder="search contacts"
              ng-model="ui.search"
              ng-blur="searchFocused=false"
              ng-focus="searchFocused=true">
          </input>
        </div>

        <div id="contact-header" ng-show="ui.isUserView()">
          <button class="btn-back" ng-click="ui.returnToRoster()"></button>
          <h1>{{ui.contact.name}}</h1>
        </div>
      </div>

      <div class="tool" id="filterTooltip" ng-show="showFilterTip">
        <div class="tip">
          {{filterTip}}
        </div>
      </div>

      <div id="roster">
        <div id="roster-text">
          <span ng-hide="ui.loggedIn()">
            Loading...
          </span>
        </div>

        <div id="roster-frame" ng-show="ui.isRoster()">
          <ul class="contacts">
            <!-- We need "track by $index" here due to
                 https://github.com/angular/angular.js/issues/7813
                 TODO: remove this when that bug is fixed.
                 TODO: we are currently limiting before ordering, this means that
                 only a random selection of users will be shown.  If we limit after
                 sorting, the popup becomes unusably slow after ~3500 users.  We
                 should move limitTo to be after orderBy once speed isssues
                 are resolved.
                 CONSIDER: we may want to do the buddylist outside of angular, so
                 that we have complete control over sorting, filtering, and the
                 timing of DOM updates.
            -->
            <li ng-repeat="contact in model.roster | filter : ui.doesContactPassFilter() | limitTo : 100 | orderBy : ['-canUProxy', 'name'] track by contact.userId"
                ng-click="ui.focusOnUser(contact)"
                ng-class="{offline:!contact.online}">

              <span class="c-name">{{contact.name}}</span>

              <img class="contact-image" ng-src='{{contact.imageData}}'>

              <span class="c-icons">
                <!-- TODO: do the givesMe or usesMe icons ever show? -->
                <span class="c-icon givesMe"
                    ng-class="{grey:'yes'!=contact.trust.asProxy,
                               active:contact.isActiveProxy }"
                    ng-show='contact.givesMe'></span>
                <span class="c-icon usesMe"
                    ng-class="{grey:'yes'!=contact.trust.asClient,
                               active:contact.isActiveClient }"
                    ng-show='contact.usesMe'></span>
                <span class="c-icon canUProxy" ng-show="contact.canUProxy"></span>
                <span class="c-icon contactRightArrow">&#62;</span>
              </span>

            </li>
          </ul>
          <!--
          <div class="no-contacts-found" ng-hide="ui.hasOnlineUProxyBuddies()">
            No online contacts found with uProxy
          </div>
          -->
        </div>

        <div id="access" ng-show="ui.isUserView()">

          <p class="access-note" ng-hide="ui.proxyServerInstance">
            {{ ui.user.name }} does not have <b>uProxy</b>.
          </p>

          <uproxy-user-access></uproxy-user-access>

        </div>  <!-- end of #access -->

      </div>

    </div>


    <div id="status">
      <span id="status-proxy-server" ng-show="ui.currentProxyServer" ng-cloak>
        <div>
          <button id="stop-btn" class="icon-btn"
              ng-mouseenter="stopTooltip=true"
              ng-mouseleave="stopTooltip=false"
              ng-click="ui.stopProxyingUserInitiated()">
          </button>
          Proxying through {{ui.currentProxyServer.user.name}}
        </div>
        <div class="tool" id="status-tooltips">
          <div class="tip" ng-show="stopTooltip">
            Stop proxying
          </div>
        </div>
      </span>

      <span id="status-proxy-clients">
        <ul>
          <li ng-repeat="user in model.roster"
              ng-show="ui.isCurrentProxyClient(user)">
              {{user.name}} is proxying through you.
          </li>
        </ul>
      </span>

      <span id="status-network">
        <span ng-show="ui.loggedIn()">
          <span ng-repeat="identityState in model.identityStatus">
            <span ng-show="identityState.status == 'connecting'"> Connecting to </span>
            <span ng-show="identityState.status == 'online'"> Connected to </span>
            {{prettyNetworkName(identityState.network)}}
          </span>
        </span>
        <span ng-show="!ui.loggedIn()">Not Connected to a network</span>
      </span>
    </div>

    <div id="error-popup-mask" ng-show="ui.errors.length > 0">
      <div id="error-popup">
        <ul>
          <li ng-repeat="error in ui.errors track by $index">{{error}}</li>
        </ul>
        <button class="btn" ng-click="ui.errors = []">OK</button>
      </div>
    </div>

  </div></body>
</html><|MERGE_RESOLUTION|>--- conflicted
+++ resolved
@@ -32,13 +32,8 @@
       </div>
       <span class="description">Safe Passage for the Web.</span>
 
-<<<<<<< HEAD
       <div class="app-missing-warning" ng-hide="core.connected()">
-        You need to install the UProxy app as well as the UProxy extension.
-=======
-      <div class="app-missing-warning" ng-hide="core.status.connected">
         You need to install the uProxy app as well as the uProxy extension.
->>>>>>> 10cec569
       </div>
 
       <div ng-show="core.connected()">
