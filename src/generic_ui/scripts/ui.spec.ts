--- conflicted
+++ resolved
@@ -22,16 +22,10 @@
       updateToHandlerMap[key] = handler;
     });
 
-<<<<<<< HEAD
-    mockBrowserAction = jasmine.createSpyObj('browserAction', ['setIcon']);
-    ui = new UI.UserInterface(mockCore, mockBrowserAction);
-    model.networks = [];
-    spyOn(console, 'log');
-=======
     mockBrowserApi = jasmine.createSpyObj('browserApi',
         ['setIcon', 'startUsingProxy', 'stopUsingProxy', 'openFaq']);
     ui = new UI.UserInterface(mockCore, mockBrowserApi);
->>>>>>> c940b268
+    spyOn(console, 'log');
   });
 
   function syncUserAndInstance(
