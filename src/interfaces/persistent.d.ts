--- conflicted
+++ resolved
@@ -59,8 +59,4 @@
     stunServers :freedom_RTCPeerConnection.RTCIceServer[];
     hasSeenSharingEnabledScreen :boolean;
   }
-<<<<<<< HEAD
-
-=======
->>>>>>> 62953b90
 }  // module Core