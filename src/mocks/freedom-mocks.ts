/**
 * freedom-mocks.ts
 *
 * This file must be compiled independently of all other typescript in uProxy.
 */

/// <reference path='../third_party/typings/es6-promise/es6-promise.d.ts' />


class MockCore {

  public createChannel = () => {
    return Promise.resolve({ identifier: 'unused' });
  }

  public bindChannel = (id:string) => {
    return Promise.resolve(null);
  }

  public getId = () => { return ['useless']; }

}  // class MockCore

class MockCorePeerConnection {

  public createOffer = () => {
    var mockDesc = {
      sdp: 'a=fingerprint:sha-256 00:11:22:33:44:55:66:77:88:99:AA:BB:CC:DD:' +
          'EE:FF:00:11:22:33:44:55:66:77:88:99:AA:BB:CC:DD:EE:FF '
    };
    return Promise.resolve(mockDesc);
  }

  public setup = () => {
    console.log('[MockCorePeerConnection] setup');
  }

}  // class MockPeerConnection

class MockStorage {

  private store_;

  constructor(init_store) {
    this.store_ = init_store;
  }

  public keys = () => {
    return Object.keys(this.store_);
  }

  public get = (key) => {
    var v = this.store_[key];
    console.log('[MockStorage] get ' + key);
    if (v) {
      return Promise.resolve(v);
    }
    return Promise.reject('non-existing key');
  }

  public set = (key, value) => {
    var prev = this.store_[key];
    this.store_[key] = value;
    console.log('[MockStorage] set ' + key + ' : ' + value);
    return Promise.resolve(prev);
  }

  public remove = (key) => {
    //console.log("\n  public remove(" + key + ").");
    var prev = this.store_[key];
    delete this.store_[key];
    return Promise.resolve(prev);
  }

  public clear = () => {
    this.store_ = {};
    return Promise.resolve();
  }

}  // class MockStorage

class MockChannel {

  public on = (eventTypeString, callback) => {
    return null;
  }

  public emit = (eventTypeString, value) => {
    return null;
  }

}

class MockSocial {
  public on = () => {}
  public emit = () => {}
}

class MockLog {
}

var freedom = MockChannel;
freedom['storage'] = () => { return new MockStorage({}); };
var mockSocial = () => { return new MockSocial(); };
mockSocial['api'] = 'social';
mockSocial['manifest'] = 'I have no manifest :)';

freedom['core'] = () => { return new MockCore(); };
freedom['core.console'] = () => { return new MockLog(); };
<<<<<<< HEAD
freedom['core.peerconnection'] = () => { return new MockCorePeerConnection(); };
=======
freedom['core.rtcpeerconnection'] = () => { return new MockCorePeerConnection(); };
>>>>>>> c940b268
freedom['SOCIAL-websocket'] = mockSocial;

var DEBUG = true;

var log = console;<|MERGE_RESOLUTION|>--- conflicted
+++ resolved
@@ -107,11 +107,7 @@
 
 freedom['core'] = () => { return new MockCore(); };
 freedom['core.console'] = () => { return new MockLog(); };
-<<<<<<< HEAD
-freedom['core.peerconnection'] = () => { return new MockCorePeerConnection(); };
-=======
 freedom['core.rtcpeerconnection'] = () => { return new MockCorePeerConnection(); };
->>>>>>> c940b268
 freedom['SOCIAL-websocket'] = mockSocial;
 
 var DEBUG = true;
