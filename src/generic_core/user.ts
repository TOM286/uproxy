/**
 * user.ts
 *
 * This file defines the uProxy User class. :User is a type relevant both in the
 * Core and the UI, which is why it is in the top-level directory.
 *
 * Here is further information on the interactions between Clients and
 * Instances.
 *
 * Clients hold state for 'a user logged onto a network from a specific device'.
 * They are also ephemeral, so once the client logs out, it is gone forever
 * (the next time the user logs on from the same device to the same network,
 * there will be a new client ID).
 *
 * An Instance is specific to a client running uProxy. More precisely, an
 * Instance represents 'a uProxy installation on a device for a user', and are
 * semi-permanent. Since clients are ephemeral, an Instance can/will be
 * associated with multiple clients over its lifetime, as its uProxy clients
 * login and logout. There will however, only ever be one client at a time.
 * The tricky bit is that the Instance is associated not with the 'human' chat
 * client, but with the 'uProxy' non-human client.
 */
/// <reference path='remote-instance.ts' />
/// <reference path='util.ts' />

/// <reference path='../uproxy.ts' />
/// <reference path='../interfaces/instance.d.ts' />
/// <reference path='../interfaces/user.d.ts' />
/// <reference path='../freedom/typings/social.d.ts' />

module Core {

  interface InstanceReconnection {
    promise :Promise<string>;  // Fulfilled with new clientID upon reconnection.
    fulfill :Function;         // Call fulfill when instance reconnects.
  }

  /**
   * Core.User
   *
   * Builts upon a freedom.Social.UserProfile.
   * Maintains a mapping between a User's clientIds and instanceIds, while
   * handling messages from its parent network to keep connection status,
   * instance messages, and consent up-to-date.
   *
   * NOTE: Deals with communications purely in terms of instanceIds.
   */
  export class User implements BaseUser, Core.Persistent {

    public name :string;
    public clientIdToStatusMap :{ [clientId :string] :UProxyClient.Status };
    public profile :freedom_Social.UserProfile;

    private instances_ :{ [instanceId :string] :Core.RemoteInstance };
    private clientToInstanceMap_ :{ [clientId :string] :string };
    private instanceToClientMap_ :{ [instanceId :string] :string };

    /**
     * Users are constructed purely on the basis of receiving a userId.
     * They may or may not have a :UserProfile (because the Network may have
     * received a ClientState or Message for the user, prior to receiving the
     * UserProfile from the social provider.)
     *
     * In any case, a User without a name is known to be 'pending', and should
     * not appear in the UI until actually receiving and being updated with a
     * full UserProfile.
     */
    constructor(public network :Social.Network,
                public userId  :string) {
      console.log('New user: ' + userId);
      this.name = 'pending';
      this.profile = {
        userId: this.userId,
        timestamp: Date.now()
      }
      this.clientIdToStatusMap = {};
      this.instances_ = {};
      this.clientToInstanceMap_ = {};
      this.instanceToClientMap_ = {};
      storage.load<string[]>(this.getStorePath()).then((state) => {
        this.restoreState(state);
      }).catch((e) => {
        console.log('could not load instance for user ' + this.userId);
      });
    }

    /**
     * Update the information about this user.
     * The userId must match.
     */
    public update = (profile :freedom_Social.UserProfile) => {
      if (profile.userId != this.userId) {
        throw Error('Updating User ' + this.userId +
                    ' with unexpected userID: ' + profile.userId);
      }
      this.name = profile.name;
      this.profile = profile;
      this.log('Updating...');
      this.notifyUI();
    }

    /**
     * Send a message to an Instance belonging to this user.
     * Warns if instanceId does not exist on this user.
     * If the instanceId does exist, but is currently offline (i.e. has no
     * client associated), then it delays the send until the next time that
     * instance becomes online using promises.
     *
     * Returns a promise that the message was sent to the instanceId, fulfilled
     * with the clientId of the recipient.
     */
    public send = (instanceId :string, payload :uProxy.Message)
        : Promise<string> => {
      if (!(instanceId in this.instances_)) {
        console.warn('Cannot send message to non-existing instance ' +
                     instanceId);
        return Promise.reject(new Error(
            'Cannot send to invalid instance ' + instanceId));
      }
      var clientId = this.instanceToClientMap_[instanceId];
      return this.network.send(clientId, payload).then(() => {
        return clientId;
      });
    }

    /**
     * Handle 'onClientState' events from the social provider, which indicate
     * changes in status such as becoming online, offline.
     *  - Only adds uProxy clients to the clients table.
     *  - Sends local instance information as an 'Instance Handshake' to the
     *    remote client if it is known to be uProxy client.
     */
    public handleClient = (client :UProxyClient.State) => {
      if (client.userId != this.userId) {
        console.error(this.userId +
            'received client with unexpected userId: ' + client.userId);
        return;
      }
      this.log('received client' + JSON.stringify(client));
      if (client.clientId in this.clientIdToStatusMap &&
          this.clientIdToStatusMap[client.clientId] == client.status) {
        // Client is already in mapping and its status has not changed, skip.
        // This is done to skip onClientState events we get for each message
        // when only the timestamp has been updated.
        console.log('Client already in memory and is unchanged');
        return;
      }

      switch (client.status) {
        // Send an instance message to newly ONLINE remote uProxy clients.
        case UProxyClient.Status.ONLINE:
          if (!(client.clientId in this.clientIdToStatusMap) ||
              this.clientIdToStatusMap[client.clientId] != UProxyClient.Status.ONLINE) {
            // Client is new, or has changed status from !ONLINE to ONLINE.
            this.network.sendInstanceHandshake(
                client.clientId, this.getConsentForClient_(client.clientId));
          }
          this.clientIdToStatusMap[client.clientId] = client.status;
          break;
        case UProxyClient.Status.OFFLINE:
          // Just delete OFFLINE clients, because they will never be ONLINE
          // again as the same clientID (removes clientId from clientIdToStatusMap
          // and related data structures).
          this.removeClient_(client.clientId);
          break;
        case UProxyClient.Status.ONLINE_WITH_OTHER_APP:
          // TODO: Figure out potential invite or chat-mechanism for non-uProxy
          // clients.
          this.clientIdToStatusMap[client.clientId] = client.status;
          break;
        default:
          console.warn('Received client ' + client.clientId +
              ' with invalid status: (' + client.status + ')');
          break;
      }
      this.notifyUI();
    }

    /**
     * Handle 'onMessage' events from the social provider, which can be any type
     * of message from another contact, then delegate the message to the correct
     * handler.
     * Emits an error for a message from a client which doesn't exist.
     */
    public handleMessage = (clientId :string, msg :uProxy.Message) => {
      if (!(clientId in this.clientIdToStatusMap)) {
        console.error(this.userId +
            ' received message for non-existing client: ' + clientId);
        return;
      }
      var msgType :uProxy.MessageType = msg.type;
      switch (msg.type) {
        case uProxy.MessageType.INSTANCE:
          this.syncInstance_(clientId, <InstanceMessage>msg.data);
          break;
        case uProxy.MessageType.SIGNAL_FROM_CLIENT_PEER:
        case uProxy.MessageType.SIGNAL_FROM_SERVER_PEER:
          var instance = this.getInstance(this.clientToInstance(clientId));
          if (!instance) {
            // TODO: this may occur due to a race condition where uProxy has
            // received an onUserProfile and onClientState event, but not yet
            // recieved and instance message, and the peer tries to start
            // proxying.  We should fix this somehow.
            console.error('failed to get instance for clientId ' + clientId);
            return;
          }
          instance.handleSignal(msg.type, msg.data);
          break;
        case uProxy.MessageType.INSTANCE_REQUEST:
          console.log('got instance request from ' + clientId);
          this.network.sendInstanceHandshake(
              clientId, this.getConsentForClient_(clientId));
          break;
        default:
          console.error(this.userId + ' received invalid message.', msg);
      }
    }

    private getConsentForClient_ = (clientId :string) : Consent.WireState => {
      var instanceId = this.clientToInstanceMap_[clientId];
      if (typeof instanceId === 'undefined') {
        return null;
      }
      return (this.instances_[instanceId]).getConsentBits();;
    }

    public getInstance = (instanceId:string) => {
      return this.instances_[instanceId];
    }

    /**
     * Helper that returns the local user's instance ID.
     * TODO: This API is confusing because it doesn't return the instance
     * for this (remote) user object, but instead returns information about the
     * user running uProxy.  We should clean this up somehow.
     */
    public getLocalInstanceId = () : string => {
      return this.network.getLocalInstance().instanceId;
    }

    /**
     * Synchronize with new remote instance data, update the instance-client
     * mapping, save to storage, and update the UI.
     * Assumes the clientId associated with this instance is valid and belongs
     * to this user.
     * In no case will this function fail to generate or update an entry of
     * this user's instance table.
     */
    private syncInstance_ = (clientId :string, data :InstanceMessage)
        : void => {
      var instance : InstanceHandshake = data.handshake;
      if (UProxyClient.Status.ONLINE !== this.clientIdToStatusMap[clientId]) {
        console.error('Received an Instance Handshake from a non-uProxy client! '
                     + clientId);
        return;
      }
      this.log('received instance' + JSON.stringify(data));
      var instanceId = instance.instanceId;
      var oldClientId = this.instanceToClientMap_[instance.instanceId];
      if (oldClientId) {
        // Remove old mapping if it exists.
        this.clientToInstanceMap_[oldClientId] = null;
      }
      this.clientToInstanceMap_[clientId] = instanceId;
      this.instanceToClientMap_[instanceId] = clientId;

      // Create or update the Instance object.
      var existingInstance = this.instances_[instanceId];
      if (existingInstance) {
        existingInstance.update(instance);
        if (!data.consent) {
          existingInstance.sendConsent();
        }
      } else {
<<<<<<< HEAD
        this.instances_[instanceId] =
          new Core.RemoteInstance(this, instance.instanceId, instance);
        this.saveToStorage();
=======
        existingInstance = new Core.RemoteInstance(this, instance);
        this.instances_[instanceId] = existingInstance;
      }

      if (data.consent) {
        existingInstance.updateConsent(data.consent);
>>>>>>> 34759042
      }

      // TODO: this may send a duplicate notification to the UI, because
      // instance.update and the instance constructor both notify the UI.
      // This shouldn't be a problem but we may want to clean this up.
      this.notifyUI();
    }

    /**
     * Maintain a mapping between clientIds and instanceIds.
     */
    public clientToInstance = (clientId :string) : string => {
      return this.clientToInstanceMap_[clientId];
    }

    public instanceToClient= (instanceId :string) : string => {
      return this.instanceToClientMap_[instanceId];
    }

    /**
     * Remove a client from this User. Also removes the client <--> instance
     * mapping if it exists.
     */
    private removeClient_ = (clientId:string) => {
      delete this.clientIdToStatusMap[clientId];
      var instanceId = this.clientToInstanceMap_[clientId];
      if (instanceId) {
        delete this.instanceToClientMap_[instanceId];
      }
      delete this.clientToInstanceMap_[clientId];
    }

    /**
     * Send the latest full state about everything in this user to the UI.
     * Only sends to UI if the user is ready to be visible. (has UserProfile)
     */
    public notifyUI = () => {
      if ('pending' == this.name) {
        this.log('Not showing UI without profile.');
        return;
      }

      // TODO: there is a bug where sometimes this.profile.name is not set,
      // even though we have this.name set.  This should be tracked down, but for now
      // we can just copy this.name to this.profile.name.
      if (!this.profile.name) {
        this.profile.name = this.name;
      }

      var instanceStatesForUi = [];
      for (var instanceId in this.instances_) {
        instanceStatesForUi.push(
          this.instances_[instanceId].currentStateForUi());
      }

      // TODO: There is a bug in here somewhere. The UI message doesn't make it,
      // sometimes.
      ui.syncUser(<UI.UserMessage>{
        network: this.network.name,
        user: {
          userId: this.profile.userId,
          name: this.profile.name,
          imageData: this.profile.imageData,
          isOnline: this.isOnline()
        },
        instances: instanceStatesForUi
      })
      this.log('Sent myself to UI. \n' +
          JSON.stringify(this.clientToInstanceMap_) + ' with ' +
          JSON.stringify(instanceStatesForUi));
    }

    /**
     * Helper which logs messages clearly belonging to this Core.User.
     */
    private log = (msg:string) : void => {
      console.log('[User ' + this.name + '] ' + msg);
    }

    public monitor = () : void => {
      for (var clientId in this.clientIdToStatusMap) {
        var isMissingInstance =
            (this.clientIdToStatusMap[clientId] == UProxyClient.Status.ONLINE) &&
            !(clientId in this.clientToInstanceMap_);
        if (isMissingInstance) {
          console.warn('monitor found no instance for clientId ' + clientId);
          this.requestInstance_(clientId);
        }
      }
    }

    private requestInstance_ = (clientId) : void => {
      this.log('requesting instance');
      var instanceRequestMsg :uProxy.Message = {
        type: uProxy.MessageType.INSTANCE_REQUEST,
        data: {}
      };
      this.network.send(clientId, instanceRequestMsg);
    }

    public isOnline = () : boolean => {
      // For each instance we know about, check if it's online.
      var hasInstances = false;
      var hasOnlineInstances = false;
      for (var instanceId in this.instances_) {
        hasInstances = true;
        if (this.isInstanceOnline(instanceId)) {
          hasOnlineInstances = true;
          break;
        }
      }

      // If the user has instances, return true iff any of them are online.
      if (hasInstances) {
        return hasOnlineInstances;
      }

      // If the user does not have instances, check if they are online with
      // another app.
      for (var clientId in this.clientIdToStatusMap) {
        var status = this.clientIdToStatusMap[clientId];
        if (status == UProxyClient.Status.ONLINE_WITH_OTHER_APP) {
          return true;
        }
      }

      // User is not online.
      return false;
    }

    public isInstanceOnline = (instanceId :string) : boolean => {
      var clientId = this.instanceToClientMap_[instanceId];
      if (!clientId) {
        return false;
      }
      var status = this.clientIdToStatusMap[clientId];
      if (status == UProxyClient.Status.ONLINE) {
        return true;
      }
      return false;
    }

    public getStorePath() {
      return this.getLocalInstanceId() + '/' + this.userId;
    }

    public saveToStorage = () => {
      var state = this.currentState();
      storage.save<string[]>(this.getStorePath(), state).then((old) => {});
    }

    public restoreState = (instances :string[]) => {
      for (var i in instances) {
        var instanceId = instances[i];
        this.instances_[instanceId] = new Core.RemoteInstance(this, instanceId, null);
      }
    }

    public currentState = () :string[] => {
      return cloneDeep(Object.keys(this.instances_));
    }

  }  // class User

  export interface UserState {
    userId      :string;
    name        :string;
    // Only save and load the instanceIDs. The actual RemoteInstances will
    // be saved and loaded separately.
    instanceIds :string[];
    // Don't save the clients, because those are completely ephemeral.
  }

}  // module uProxy<|MERGE_RESOLUTION|>--- conflicted
+++ resolved
@@ -272,18 +272,14 @@
           existingInstance.sendConsent();
         }
       } else {
-<<<<<<< HEAD
-        this.instances_[instanceId] =
-          new Core.RemoteInstance(this, instance.instanceId, instance);
+        existingInstance =
+            new Core.RemoteInstance(this, instance.instanceId, instance);
+        this.instances_[instanceId] = existingInstance;
         this.saveToStorage();
-=======
-        existingInstance = new Core.RemoteInstance(this, instance);
-        this.instances_[instanceId] = existingInstance;
       }
 
       if (data.consent) {
         existingInstance.updateConsent(data.consent);
->>>>>>> 34759042
       }
 
       // TODO: this may send a duplicate notification to the UI, because
