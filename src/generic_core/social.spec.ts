/// <reference path='../third_party/typings/jasmine/jasmine.d.ts' />
/// <reference path='social.ts' />

class MockSocial {
  public on = () => {}
  public emit = () => {}
  public manifest = () => {}
  public login = () => {}
  public logout = () => {}
  public api = {
    on: () => {},
    sendMessage: () => {}
  }
}

describe('freedomClientToUproxyClient', () => {
  var freedomClient :freedom_Social.ClientState = {
    userId: 'mockmyself',
    clientId: 'fakemyself',
    status: 'ONLINE',
    timestamp: 12345
  };
  var uproxyClient = freedomClientToUproxyClient(freedomClient);

  it('converts status to enum', () => {
    expect(uproxyClient.status).toEqual(UProxyClient.Status.ONLINE);
  });

  it('copies non-status fields unchanged', () => {
    expect(uproxyClient.userId).toEqual(freedomClient.userId);
    expect(uproxyClient.clientId).toEqual(freedomClient.clientId);
    expect(uproxyClient.timestamp).toEqual(freedomClient.timestamp);
  });
});

describe('Social.FreedomNetwork', () => {

  var network :Social.FreedomNetwork;
  // Mock social providers.
  freedom['SOCIAL-badmock'] = () => { return new MockSocial(); };
  freedom['SOCIAL-mock'] = () => { return new MockSocial(); };
  freedom['SOCIAL-mock']['api'] = 'social';

  var loginPromise :Promise<void>;
  var fakeFreedomClient :freedom_Social.ClientState = {
    userId: 'mockmyself',
    clientId: 'fakemyself',
    status: 'ONLINE',
    timestamp: 12345
  };

  beforeEach(() => {
    // Spy / override log messages to keep test output clean.
    //spyOn(console, 'log');
    spyOn(console, 'warn');
    spyOn(console, 'error');
  });

  it('fails to initialize if api is not social', () => {
    Social.initializeNetworks();
    expect(Social.networks['badmock']).not.toBeDefined();
  });

  var loadedLocalInstance = false;

  it('successfully initializes if api is social', () => {
    spyOn(storage, 'load').and.callFake(() => {
      loadedLocalInstance = true;
      return Promise.resolve({});
    });
    Social.initializeNetworks();
    expect(Social.networkNames.indexOf('mock')).not.toBe(-1);
  });

  it('begins with empty roster', () => {
    network = new Social.FreedomNetwork('mock');
    expect(network.roster).toEqual({});
  });

  it('initializes with a LocalInstance', () => {
    expect(loadedLocalInstance).toEqual(true);
  });

  describe('login & logout', () => {

    it('can log in', (done) => {
      jasmine.clock().install();
      var fulfillFunc;
      var onceLoggedIn = new Promise((F, R) => { fulfillFunc = F; });
      spyOn(network['freedomApi_'], 'login').and.returnValue(onceLoggedIn);
<<<<<<< HEAD
      spyOn(ui, 'showNotification');
=======
      spyOn(network, 'notifyUI');
      spyOn(network, 'sendInstanceHandshake');
      expect(network.isLoginPending()).toEqual(false);
>>>>>>> 2c1bab58
      network.login(false).then(() => {
        console.log('done');
        expect(network['myInstance'].userId).toEqual(
            fakeFreedomClient.userId);
<<<<<<< HEAD
=======
        expect(network.isOnline()).toEqual(true);
        expect(network.isLoginPending()).toEqual(false);
        expect(network.notifyUI).toHaveBeenCalled();
        var freedomClient :freedom_Social.ClientState = {
          userId: 'fakeuser',
          clientId: 'fakeclient',
          status: 'ONLINE',
          timestamp: 12345
        };
        // Add user to the roster;
        network.handleClientState(freedomClient);
        expect(Object.keys(network.roster).length).toEqual(1);
        var friend = network.getUser('fakeuser');
        spyOn(friend, 'monitor');
        expect(friend.isOnline()).toEqual(true);
        // Wait for 5 seconds and make sure monitoring was called.
        jasmine.clock().tick(5000);
        expect(friend.monitor).toHaveBeenCalled();
>>>>>>> 2c1bab58
      }).then(done);
      fulfillFunc(fakeFreedomClient);
    });

    it('errors if network login fails', (done) => {
      loginPromise = network['onceLoggedIn_'];
      network['onceLoggedIn_'] = null;
      // Pretend the social API's login failed.
      spyOn(network['freedomApi_'], 'login').and.returnValue(
          Promise.reject(new Error('mock failure')));
      spyOn(network, 'error');
      network.login(false).catch(() => {
        expect(network['error']).toHaveBeenCalledWith('Could not login.');
<<<<<<< HEAD
=======
        expect(network.notifyUI).not.toHaveBeenCalled();
      }).then(done);
    });

    it('can log out', (done) => {
      network['onceLoggedIn_'] = loginPromise;
      // Pretend the social API's logout succeeded.
      spyOn(network['freedomApi_'], 'logout').and.returnValue(Promise.resolve());
      spyOn(network, 'notifyUI');

      var friend = network.getUser('fakeuser');
      spyOn(friend, 'monitor');
      // Monitoring is still running.
      jasmine.clock().tick(5000);
      expect(friend.monitor).toHaveBeenCalled();

      network.logout().then(() => {
        expect(network.isOnline()).toEqual(false);
        expect(network.isLoginPending()).toEqual(false);
        expect(network.notifyUI).toHaveBeenCalled();
        (<any>friend.monitor).calls.reset();
        jasmine.clock().tick(5000);
        expect(friend.monitor).not.toHaveBeenCalled();
        jasmine.clock().uninstall();
      }).then(done);
    });

    it('does nothing to logout if already logged out', (done) => {
      network['onceLoggedIn_'] = null;
      spyOn(network, 'notifyUI');
      network.logout().then(() => {
        expect(network.isOnline()).toEqual(false);
        expect(network.notifyUI).not.toHaveBeenCalled();
        expect(console.warn).toHaveBeenCalledWith('Already logged out of mock');
>>>>>>> 2c1bab58
      }).then(done);
    });

  });  // describe login & logout

  describe('handler promise delays', () => {

    // Hijack the social api login promise to delay at the right time.
    var handlerPromise :Promise<void>;
    var fakeLoginFulfill :Function;
    var foo = jasmine.createSpyObj('foo', [
        'bar',
    ]);
    // var delayed :Function;

    it('delays handler until login', () => {
      spyOn(network['freedomApi_'], 'login').and.returnValue(
          new Promise((F, R) => {
            fakeLoginFulfill = F;
          }));
      expect(network['onceLoggedIn_']).toBeDefined();
      network.login(false);  // Will complete in the next spec.
      // handlerPromise = delayed('hooray');
      handlerPromise = network['delayForLogin_'](foo.bar)('hooray');
      expect(foo.bar).not.toHaveBeenCalled();
    });

    it('fires handler once logged-in', (done) => {
      fakeLoginFulfill(fakeFreedomClient);
      handlerPromise.then(() => {
        expect(foo['bar']).toHaveBeenCalledWith('hooray');
      }).then(done);
    });

  });  // describe handler promise delays

  describe('incoming events', () => {

    it('adds a new user for |onUserProfile|', () => {
      expect(Object.keys(network.roster).length).toEqual(0);
      network.handleUserProfile({
        userId: 'mockuser',
        name: 'mock1',
        timestamp: Date.now()
      });
      expect(Object.keys(network.roster).length).toEqual(1);
      var user = network.getUser('mockuser');
      expect(user).toBeDefined;
      expect(user.name).toEqual('mock1');
    });

    it('updates existing user', () => {
      expect(Object.keys(network.roster).length).toEqual(1);
      var user = network.getUser('mockuser');
      spyOn(user, 'update').and.callThrough();
      network.handleUserProfile({
        userId: 'mockuser',
        name: 'newname',
        timestamp: Date.now()
      });
      expect(user.update).toHaveBeenCalled();
      expect(user).toBeDefined;
      expect(user.name).toEqual('newname');
    });

    it('passes |onClientState| to correct client', () => {
      var user = network.getUser('mockuser');
      spyOn(user, 'handleClient');
      var freedomClientState :freedom_Social.ClientState = {
        userId: 'mockuser',
        clientId: 'fakeclient',
        status: 'ONLINE',
        timestamp: 12345
      };
      network.handleClientState(freedomClientState);
      expect(user.handleClient).toHaveBeenCalledWith(
        freedomClientToUproxyClient(freedomClientState));
    });

    it('adds placeholder when receiving ClientState with userId not in roster',
        () => {
      var user;
      spyOn(network, 'getUser').and.callFake((userId) => {
        user = network.roster[userId];
        spyOn(user, 'handleClient');
        return user;
      });
      var freedomClientState :freedom_Social.ClientState = {
        userId: 'im_not_here',
        clientId: 'fakeclient',
        status: 'ONLINE',
        timestamp: 12345
      };
      network.handleClientState(freedomClientState);
      expect(user.handleClient).toHaveBeenCalled();
    });

    it('passes |onMessage| to correct client', () => {
      var user = network.getUser('mockuser');
      spyOn(user, 'handleMessage');
      var msg = {
        from: {
          userId: 'mockuser',
          clientId: 'fakeclient',
          status: 'ONLINE',
          timestamp: 12345
        },
        message: JSON.stringify({
          'cats': 'meow'
        })
      };
      network.handleMessage(msg);
      expect(user.handleMessage).toHaveBeenCalledWith('fakeclient', {
        'cats': 'meow'
      });
    });

    it('adds placeholder when receiving Message with userId not in roster', () => {
      var user = network.getUser('mockuser');
      spyOn(user, 'handleMessage');
      var msg = {
        from: {
          userId: 'im_still_not_here',
          clientId: 'fakeclient',
          status: 'ONLINE',
          timestamp: 12345
        },
        message: null
      };
      network.handleMessage(msg);
      expect(user.handleMessage).not.toHaveBeenCalled();
      expect(network.getUser('im_still_not_here')).toBeDefined();
      expect(console.warn).not.toHaveBeenCalled();
    });

  });  // describe events & communication

  describe('outgoing communications', () => {

    it('calls the social provider sendMessage', () => {
      network['freedomApi_'].sendMessage = jasmine.createSpy('sendMessage');
      var msg = {
        type: uProxy.MessageType.CONSENT,
        data: {
          'doge': 'wows'
        }
      };
      network.send('someclient', msg);
      expect(network['freedomApi_'].sendMessage).toHaveBeenCalledWith(
        'someclient', '{"type":3001,"data":{"doge":"wows"}}');
    });

    it('sends instance handshake', (done) => {
      spyOn(network['myInstance'], 'getInstanceHandshake').and.returnValue(
        'fake-instance-handshake');
      spyOn(network, 'send').and.returnValue(Promise.resolve());
      network.sendInstanceHandshake('fakeclient').then(() => {
        expect(network['myInstance']['getInstanceHandshake']).toHaveBeenCalled();
        expect(network.send).toHaveBeenCalledWith('fakeclient', {
            type: uProxy.MessageType.INSTANCE,
            data: 'fake-instance-handshake'
        });
      }).then(done);
    });

  });

  it('JSON.parse and stringify messages at the right layer', () => {
    var user = network.getUser('mockuser');
    spyOn(user, 'handleMessage');
    var inMsg = {
      from: {
        userId: 'mockuser',
        clientId: 'fakeclient',
        status: 'ONLINE',
        timestamp: 12345
      },
      message: JSON.stringify({
        'elephants': 'have trunks'
      })
    };
    spyOn(JSON, 'parse').and.callThrough();
    network.handleMessage(inMsg);
    expect(JSON.parse).toHaveBeenCalledWith('{"elephants":"have trunks"}');
    var outMsg = {
      type: uProxy.MessageType.CONSENT,
      data: {
        'tigers': 'are also cats'
      }
    };
    spyOn(JSON, 'stringify').and.callThrough();
    network.send('fakeclient', outMsg)
    expect(JSON.stringify).toHaveBeenCalledWith(outMsg);
  });

  // TODO: get this unit test to pass.
  /*
  it('Can restore a state that has multiple users', (done) => {
    var networkState :Social.NetworkState = {
      name: 'mock',
      remember: false,
      userIds: ['userA', 'userB', 'userC']
    }
    network.restoreState(networkState).then(() => {
      expect(network.getUser('userA')).toEqual('userA');
      expect(network.getUser('userB')).toEqual('userB');
      expect(network.getUser('userC')).toEqual('userC');
      done();
    });
  });
  */

});


describe('Social.ManualNetwork', () => {

  var network :Social.ManualNetwork = new Social.ManualNetwork('manual');

  var loginPromise :Promise<void>;

  beforeEach(() => {
    // Silence logging to keep test output clean.
    spyOn(console, 'log');
    spyOn(console, 'warn');
    spyOn(console, 'error');
  });

  it('can send messages to the UI', () => {
    spyOn(ui, 'update');

    var message :uProxy.Message = {
      type: uProxy.MessageType.SIGNAL_FROM_CLIENT_PEER,
      data: {
        elephants: 'have trunks',
        birds: 'do not'
      }
    };
    network.send('dummyClientId', message);
    expect(ui.update).toHaveBeenCalledWith(
        uProxy.Update.MANUAL_NETWORK_OUTBOUND_MESSAGE, message);
  });

  it('adds the sender to the roster upon receving a message', () => {
    var senderClientId = 'dummy_client_id';
    var senderUserId = senderClientId;

    var message :uProxy.Message = {
      type: uProxy.MessageType.SIGNAL_FROM_SERVER_PEER,
      data: {
        elephants: 'have trunks',
        birds: 'do not'
      }
    };

    network.receive(senderClientId, message);
    expect(network.getUser(senderUserId)).toBeDefined();
  });

  it('routes received messages appropriately', () => {
    var senderClientId = 'dummy_client_id';
    var senderUserId = senderClientId;

    var message :uProxy.Message = {
      type: uProxy.MessageType.SIGNAL_FROM_SERVER_PEER,
      data: {
        elephants: 'have trunks',
        birds: 'do not'
      }
    };

    // Send an initial message so ManualNetwork creates the user object that we
    // will spy on.
    network.receive(senderClientId, message);
    var user = network.getUser(senderUserId);
    expect(user).toBeDefined();
    spyOn(user, 'handleMessage');

    network.receive(senderClientId, message);

    expect(user.handleMessage).toHaveBeenCalledWith(senderClientId, message);
  });

});<|MERGE_RESOLUTION|>--- conflicted
+++ resolved
@@ -88,22 +88,12 @@
       var fulfillFunc;
       var onceLoggedIn = new Promise((F, R) => { fulfillFunc = F; });
       spyOn(network['freedomApi_'], 'login').and.returnValue(onceLoggedIn);
-<<<<<<< HEAD
       spyOn(ui, 'showNotification');
-=======
-      spyOn(network, 'notifyUI');
       spyOn(network, 'sendInstanceHandshake');
-      expect(network.isLoginPending()).toEqual(false);
->>>>>>> 2c1bab58
       network.login(false).then(() => {
         console.log('done');
         expect(network['myInstance'].userId).toEqual(
             fakeFreedomClient.userId);
-<<<<<<< HEAD
-=======
-        expect(network.isOnline()).toEqual(true);
-        expect(network.isLoginPending()).toEqual(false);
-        expect(network.notifyUI).toHaveBeenCalled();
         var freedomClient :freedom_Social.ClientState = {
           userId: 'fakeuser',
           clientId: 'fakeclient',
@@ -111,15 +101,18 @@
           timestamp: 12345
         };
         // Add user to the roster;
+        console.log('add user to the roster');
         network.handleClientState(freedomClient);
+        console.log('handle client');
         expect(Object.keys(network.roster).length).toEqual(1);
         var friend = network.getUser('fakeuser');
+        console.log('spy on monitor');
         spyOn(friend, 'monitor');
         expect(friend.isOnline()).toEqual(true);
         // Wait for 5 seconds and make sure monitoring was called.
         jasmine.clock().tick(5000);
+        console.log('tick 5000');
         expect(friend.monitor).toHaveBeenCalled();
->>>>>>> 2c1bab58
       }).then(done);
       fulfillFunc(fakeFreedomClient);
     });
@@ -133,9 +126,6 @@
       spyOn(network, 'error');
       network.login(false).catch(() => {
         expect(network['error']).toHaveBeenCalledWith('Could not login.');
-<<<<<<< HEAD
-=======
-        expect(network.notifyUI).not.toHaveBeenCalled();
       }).then(done);
     });
 
@@ -143,7 +133,6 @@
       network['onceLoggedIn_'] = loginPromise;
       // Pretend the social API's logout succeeded.
       spyOn(network['freedomApi_'], 'logout').and.returnValue(Promise.resolve());
-      spyOn(network, 'notifyUI');
 
       var friend = network.getUser('fakeuser');
       spyOn(friend, 'monitor');
@@ -152,24 +141,10 @@
       expect(friend.monitor).toHaveBeenCalled();
 
       network.logout().then(() => {
-        expect(network.isOnline()).toEqual(false);
-        expect(network.isLoginPending()).toEqual(false);
-        expect(network.notifyUI).toHaveBeenCalled();
         (<any>friend.monitor).calls.reset();
         jasmine.clock().tick(5000);
         expect(friend.monitor).not.toHaveBeenCalled();
         jasmine.clock().uninstall();
-      }).then(done);
-    });
-
-    it('does nothing to logout if already logged out', (done) => {
-      network['onceLoggedIn_'] = null;
-      spyOn(network, 'notifyUI');
-      network.logout().then(() => {
-        expect(network.isOnline()).toEqual(false);
-        expect(network.notifyUI).not.toHaveBeenCalled();
-        expect(console.warn).toHaveBeenCalledWith('Already logged out of mock');
->>>>>>> 2c1bab58
       }).then(done);
     });
 
