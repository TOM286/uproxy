/// <reference path='../interfaces/lib/jasmine/jasmine.d.ts' />
/// <reference path='social.ts' />

class MockSocial {
  public on = () => {}
  public emit = () => {}
  public manifest = () => {}
  public login = () => {}
  public logout = () => {}
  public api = {
    on: () => {},
    sendMessage: () => {}
  }
}

describe('freedomClientToUproxyClient', () => {
  var freedomClient :freedom.Social.ClientState = {
    userId: 'mockmyself',
    clientId: 'fakemyself',
    status: 'ONLINE',
    timestamp: 12345
  };
  var uproxyClient = freedomClientToUproxyClient(freedomClient);

  it('converts status to enum', () => {
    expect(uproxyClient.status).toEqual(UProxyClient.Status.ONLINE);
  });

  it('copies non-status fields unchanged', () => {
    expect(uproxyClient.userId).toEqual(freedomClient.userId);
    expect(uproxyClient.clientId).toEqual(freedomClient.clientId);
    expect(uproxyClient.timestamp).toEqual(freedomClient.timestamp);
  });
});

describe('Social.Network', () => {

  var network :Social.Network;
  // Mock social providers.
  freedom['SOCIAL-badmock'] = () => { return new MockSocial(); };
  freedom['SOCIAL-mock'] = () => { return new MockSocial(); };
  freedom['SOCIAL-mock']['api'] = 'social';

  var loginPromise :Promise<void>;
  var fakeFreedomClient :freedom.Social.ClientState = {
    userId: 'mockmyself',
    clientId: 'fakemyself',
    status: 'ONLINE',
    timestamp: 12345
  };

  beforeEach(() => {
    // Spy / override log messages to keep test output clean.
    spyOn(console, 'log');
    spyOn(console, 'warn');
    spyOn(console, 'error');
  });

  it('fails to initialize if api is not social', () => {
    Social.initializeNetworks();
    expect(Social.networks['badmock']).not.toBeDefined();
  });

  var loadedLocalInstance = false;

  it('successfully initializes if api is social', () => {
<<<<<<< HEAD
    console.log(storage.load);
    spyOn(storage, 'load').and.callFake(() => {
      console.log('whoa');
      loadedLocalInstance = true;
      return Promise.resolve(undefined);
    });
    Social.initializeNetworks(['mock']);
=======
    Social.initializeNetworks();
>>>>>>> bf6961a4
    network = Social.getNetwork('mock');
    expect(network.name).toEqual('mock');
  });

  it('begins with empty roster', () => {
    expect(network.roster).toEqual({});
  });

  it('initializes with a LocalInstance', () => {
    expect(loadedLocalInstance).toEqual(true);
  });

  describe('login & logout', () => {

    it('can login', (done) => {
      var fulfillFunc;
      var onceLoggedIn = new Promise((F, R) => { fulfillFunc = F; });
      spyOn(network['api'], 'login').and.returnValue(onceLoggedIn);
      spyOn(network, 'notifyUI');
      expect(network.isLoginPending()).toEqual(false);
      network.login().then(() => {
        expect(network['myInstance'].userId).toEqual(
            fakeFreedomClient.userId);
        expect(network.isOnline()).toEqual(true);
        expect(network.isLoginPending()).toEqual(false);
        expect(network.notifyUI).toHaveBeenCalled();
      }).then(done);
      expect(network.isLoginPending()).toEqual(true);
      fulfillFunc(fakeFreedomClient);
    });

    it('does nothing to login if already logged in', (done) => {
      spyOn(network, 'notifyUI');
      expect(network.isLoginPending()).toEqual(false);
      network.login().then(() => {
        expect(network.isLoginPending()).toEqual(false);
        expect(network.isOnline()).toEqual(true);
        expect(network.notifyUI).not.toHaveBeenCalled();
        expect(console.warn).toHaveBeenCalledWith('Already logged in to mock');
      }).then(done);
      // isPendingLogin should be false right away, without waiting for async
      // login to complete.
      expect(network.isLoginPending()).toEqual(false);
    });

    it('errors if network login fails', (done) => {
      loginPromise = network['onceLoggedIn_'];
      network['onceLoggedIn_'] = null;
      // Pretend the social API's login failed.
      spyOn(network['api'], 'login').and.returnValue(
          Promise.reject(new Error('mock failure')));
      spyOn(network, 'notifyUI');
      spyOn(network, 'error');
      network.login().catch(() => {
        expect(network['error']).toHaveBeenCalledWith('Could not login.');
        expect(network.notifyUI).not.toHaveBeenCalled();
      }).then(done);
    });

    it('can logout', (done) => {
      network['onceLoggedIn_'] = loginPromise;
      // Pretend the social API's logout succeeded.
      spyOn(network['api'], 'logout').and.returnValue(Promise.resolve());
      spyOn(network, 'notifyUI');
      network.logout().then(() => {
        expect(network.isOnline()).toEqual(false);
        expect(network.isLoginPending()).toEqual(false);
        expect(network.notifyUI).toHaveBeenCalled();
      }).then(done);
    });

    it('does nothing to logout if already logged out', (done) => {
      network['onceLoggedIn_'] = null;
      spyOn(network, 'notifyUI');
      network.logout().then(() => {
        expect(network.isOnline()).toEqual(false);
        expect(network.notifyUI).not.toHaveBeenCalled();
        expect(console.warn).toHaveBeenCalledWith('Already logged out of mock');
      }).then(done);
    });

  });  // describe login & logout

  describe('handler promise delays', () => {

    // Hijack the social api login promise to delay at the right time.
    var handlerPromise :Promise<void>;
    var fakeLoginFulfill :Function;
    var foo = jasmine.createSpyObj('foo', [
        'bar',
    ]);
    // var delayed :Function;

    it('delays handler until login', () => {
      expect(network.isOnline()).toEqual(false);
      spyOn(network['api'], 'login').and.returnValue(
          new Promise((F, R) => {
            fakeLoginFulfill = F;
          }));
      expect(network['onceLoggedIn_']).toBeDefined();
      network.login();  // Will complete in the next spec.
      // handlerPromise = delayed('hooray');
      handlerPromise = network['delayForLogin'](foo.bar)('hooray');
      expect(foo.bar).not.toHaveBeenCalled();
    });

    it('fires handler once logged-in', (done) => {
      fakeLoginFulfill(fakeFreedomClient);
      handlerPromise.then(() => {
        expect(foo['bar']).toHaveBeenCalledWith('hooray');
      }).then(done);
    });

  });  // describe handler promise delays

  describe('incoming events', () => {

    it('adds a new user for |onUserProfile|', () => {
      expect(Object.keys(network.roster).length).toEqual(0);
      network.handleUserProfile({
        userId: 'mockuser',
        name: 'mock1',
        timestamp: Date.now()
      });
      expect(Object.keys(network.roster).length).toEqual(1);
      var user = network.getUser('mockuser');
      expect(user).toBeDefined;
      expect(user.name).toEqual('mock1');
    });

    it('updates existing user', () => {
      expect(Object.keys(network.roster).length).toEqual(1);
      var user = network.getUser('mockuser');
      spyOn(user, 'update').and.callThrough();
      network.handleUserProfile({
        userId: 'mockuser',
        name: 'newname',
        timestamp: Date.now()
      });
      expect(user.update).toHaveBeenCalled();
      expect(user).toBeDefined;
      expect(user.name).toEqual('newname');
    });

    it('passes |onClientState| to correct client', () => {
      var user = network.getUser('mockuser');
      spyOn(user, 'handleClient');
      var freedomClientState :freedom.Social.ClientState = {
        userId: 'mockuser',
        clientId: 'fakeclient',
        status: 'ONLINE',
        timestamp: 12345
      };
      network.handleClientState(freedomClientState);
      expect(user.handleClient).toHaveBeenCalledWith(
        freedomClientToUproxyClient(freedomClientState));
    });

    it('adds placeholder when receiving ClientState with userId not in roster',
        () => {
      var user;
      spyOn(network, 'getUser').and.callFake((userId) => {
        user = network.roster[userId];
        spyOn(user, 'handleClient');
        return user;
      });
      var freedomClientState :freedom.Social.ClientState = {
        userId: 'im_not_here',
        clientId: 'fakeclient',
        status: 'ONLINE',
        timestamp: 12345
      };
      network.handleClientState(freedomClientState);
      expect(user.handleClient).toHaveBeenCalled();
    });

    it('passes |onMessage| to correct client', () => {
      var user = network.getUser('mockuser');
      spyOn(user, 'handleMessage');
      var msg = {
        from: {
          userId: 'mockuser',
          clientId: 'fakeclient',
          status: 'ONLINE',
          timestamp: 12345
        },
        message: JSON.stringify({
          'cats': 'meow'
        })
      };
      network.handleMessage(msg);
      expect(user.handleMessage).toHaveBeenCalledWith('fakeclient', {
        'cats': 'meow'
      });
    });

    it('adds placeholder when receiving Message with userId not in roster', () => {
      var user = network.getUser('mockuser');
      spyOn(user, 'handleMessage');
      var msg = {
        from: {
          userId: 'im_still_not_here',
          clientId: 'fakeclient',
          status: 'ONLINE',
          timestamp: 12345
        },
        message: null
      };
      network.handleMessage(msg);
      expect(user.handleMessage).not.toHaveBeenCalled();
      expect(network.getUser('im_still_not_here')).toBeDefined();
      expect(console.warn).not.toHaveBeenCalled();
    });

  });  // describe events & communication

  describe('outgoing communications', () => {

    it('calls the social provider sendMessage', () => {
      network['api'].sendMessage = jasmine.createSpy('sendMessage');
      var msg = {
        type: uProxy.MessageType.CONSENT,
        data: {
          'doge': 'wows'
        }
      };
      network.send('someclient', msg);
      expect(network['api'].sendMessage).toHaveBeenCalledWith(
        'someclient', '{"type":3001,"data":{"doge":"wows"}}');
    });

    it('sends instance handshake', (done) => {
      spyOn(network['myInstance'], 'getInstanceHandshake').and.returnValue(
        'fake-instance-handshake');
      spyOn(network, 'send').and.returnValue(Promise.resolve());
      network.sendInstanceHandshake('fakeclient').then(() => {
        expect(network['myInstance']['getInstanceHandshake']).toHaveBeenCalled();
        expect(network.send).toHaveBeenCalledWith('fakeclient', {
            type: uProxy.MessageType.INSTANCE,
            data: 'fake-instance-handshake'
        });
      }).then(done);
    });

  });

  it('JSON.parse and stringify messages at the right layer', () => {
    var user = network.getUser('mockuser');
    spyOn(user, 'handleMessage');
    var inMsg = {
      from: {
        userId: 'mockuser',
        clientId: 'fakeclient',
        status: 'ONLINE',
        timestamp: 12345
      },
      message: JSON.stringify({
        'elephants': 'have trunks'
      })
    };
    spyOn(JSON, 'parse').and.callThrough();
    network.handleMessage(inMsg);
    expect(JSON.parse).toHaveBeenCalledWith('{"elephants":"have trunks"}');
    var outMsg = {
      type: uProxy.MessageType.CONSENT,
      data: {
        'tigers': 'are also cats'
      }
    };
    spyOn(JSON, 'stringify').and.callThrough();
    network.send('fakeclient', outMsg)
    expect(JSON.stringify).toHaveBeenCalledWith(outMsg);
  });

});<|MERGE_RESOLUTION|>--- conflicted
+++ resolved
@@ -64,17 +64,11 @@
   var loadedLocalInstance = false;
 
   it('successfully initializes if api is social', () => {
-<<<<<<< HEAD
-    console.log(storage.load);
     spyOn(storage, 'load').and.callFake(() => {
-      console.log('whoa');
       loadedLocalInstance = true;
       return Promise.resolve(undefined);
     });
-    Social.initializeNetworks(['mock']);
-=======
     Social.initializeNetworks();
->>>>>>> bf6961a4
     network = Social.getNetwork('mock');
     expect(network.name).toEqual('mock');
   });
