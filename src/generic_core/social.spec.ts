/// <reference path='../third_party/typings/jasmine/jasmine.d.ts' />
/// <reference path='social.ts' />

class MockSocial {
  public on = () => {}
  public emit = () => {}
  public manifest = () => {}
  public login = () => {}
  public logout = () => {}
  public api = {
    on: () => {},
    sendMessage: () => {}
  }
}

describe('freedomClientToUproxyClient', () => {
  var freedomClient :freedom_Social.ClientState = {
    userId: 'mockmyself',
    clientId: 'fakemyself',
    status: 'ONLINE',
    timestamp: 12345
  };
  var uproxyClient = freedomClientToUproxyClient(freedomClient);

  it('converts status to enum', () => {
    expect(uproxyClient.status).toEqual(UProxyClient.Status.ONLINE);
  });

  it('copies non-status fields unchanged', () => {
    expect(uproxyClient.userId).toEqual(freedomClient.userId);
    expect(uproxyClient.clientId).toEqual(freedomClient.clientId);
    expect(uproxyClient.timestamp).toEqual(freedomClient.timestamp);
  });
});

describe('Social.FreedomNetwork', () => {

  var network :Social.FreedomNetwork;
  // Mock social providers.
  freedom['SOCIAL-badmock'] = () => { return new MockSocial(); };
  freedom['SOCIAL-mock'] = () => { return new MockSocial(); };
  freedom['SOCIAL-mock']['api'] = 'social';

  var loginPromise :Promise<void>;
  var fakeFreedomClient :freedom_Social.ClientState = {
    userId: 'mockmyself',
    clientId: 'fakemyself',
    status: 'ONLINE',
    timestamp: 12345
  };

  beforeEach(() => {
    // Spy / override log messages to keep test output clean.
    //spyOn(console, 'log');
    spyOn(console, 'warn');
    spyOn(console, 'error');
  });

  it('fails to initialize if api is not social', () => {
    Social.initializeNetworks();
    expect(Social.networks['badmock']).not.toBeDefined();
  });

  var loadedLocalInstance = false;

  it('successfully initializes if api is social', () => {
    spyOn(storage, 'load').and.callFake(() => {
      loadedLocalInstance = true;
      return Promise.resolve({});
    });
    Social.initializeNetworks();
    expect(Social.networkNames.indexOf('mock')).not.toBe(-1);
  });

  it('begins with empty roster', () => {
    network = new Social.FreedomNetwork('mock');
    expect(network.roster).toEqual({});
  });

  it('initializes with a LocalInstance', () => {
    expect(loadedLocalInstance).toEqual(true);
  });

  describe('login & logout', () => {

    it('can log in', (done) => {
      jasmine.clock().install();
      var fulfillFunc;
      var onceLoggedIn = new Promise((F, R) => { fulfillFunc = F; });
      spyOn(network['freedomApi_'], 'login').and.returnValue(onceLoggedIn);
      spyOn(ui, 'showNotification');
      spyOn(network, 'sendInstanceHandshake');
      network.login(false).then(() => {
        expect(network['myInstance'].userId).toEqual(
            fakeFreedomClient.userId);
<<<<<<< HEAD
        var freedomClient :freedom_Social.ClientState = {
=======
        expect(network.isOnline()).toEqual(true);
        expect(network.isLoginPending()).toEqual(false);
        expect(network.notifyUI).toHaveBeenCalled();
        var freedomClientState :freedom_Social.ClientState = {
>>>>>>> a68e9cff
          userId: 'fakeuser',
          clientId: 'fakeclient',
          status: 'ONLINE_WITH_OTHER_APP',
          timestamp: 12345
        };
        // Add user to the roster;
        network.handleClientState(freedomClientState);
        expect(Object.keys(network.roster).length).toEqual(1);
        var friend = network.getUser('fakeuser');
        spyOn(friend, 'monitor');
        expect(friend.isOnline()).toEqual(true);
        // Wait for 5 seconds and make sure monitoring was called.
        jasmine.clock().tick(5000);
        expect(friend.monitor).toHaveBeenCalled();
      }).then(done);
      fulfillFunc(fakeFreedomClient);
    });

    it('errors if network login fails', (done) => {
      loginPromise = network['onceLoggedIn_'];
      network['onceLoggedIn_'] = null;
      // Pretend the social API's login failed.
      spyOn(network['freedomApi_'], 'login').and.returnValue(
          Promise.reject(new Error('mock failure')));
      spyOn(network, 'error');
      network.login(false).catch(() => {
        expect(network['error']).toHaveBeenCalledWith('Could not login.');
      }).then(done);
    });

    it('can log out', (done) => {
      network['onceLoggedIn_'] = loginPromise;
      // Pretend the social API's logout succeeded.
      spyOn(network['freedomApi_'], 'logout').and.returnValue(Promise.resolve());

      var friend = network.getUser('fakeuser');
      spyOn(friend, 'monitor');
      // Monitoring is still running.
      jasmine.clock().tick(5000);
      expect(friend.monitor).toHaveBeenCalled();

      network.logout().then(() => {
        (<any>friend.monitor).calls.reset();
        jasmine.clock().tick(5000);
        expect(friend.monitor).not.toHaveBeenCalled();
        jasmine.clock().uninstall();
      }).then(done);
    });

  });  // describe login & logout

  describe('handler promise delays', () => {

    // Hijack the social api login promise to delay at the right time.
    var handlerPromise :Promise<void>;
    var fakeLoginFulfill :Function;
    var foo = jasmine.createSpyObj('foo', [
        'bar',
    ]);
    // var delayed :Function;

    it('delays handler until login', () => {
      spyOn(network['freedomApi_'], 'login').and.returnValue(
          new Promise((F, R) => {
            fakeLoginFulfill = F;
          }));
      expect(network['onceLoggedIn_']).toBeDefined();
      network.login(false);  // Will complete in the next spec.
      // handlerPromise = delayed('hooray');
      handlerPromise = network['delayForLogin_'](foo.bar)('hooray');
      expect(foo.bar).not.toHaveBeenCalled();
    });

    it('fires handler once logged-in', (done) => {
      fakeLoginFulfill(fakeFreedomClient);
      handlerPromise.then(() => {
        expect(foo['bar']).toHaveBeenCalledWith('hooray');
      }).then(done);
    });

  });  // describe handler promise delays

  describe('incoming events', () => {

    it('adds a new user for |onUserProfile|', () => {
      network = new Social.FreedomNetwork('mock');
      expect(Object.keys(network.roster).length).toEqual(0);
      network.handleUserProfile({
        userId: 'mockuser',
        name: 'mock1',
        timestamp: Date.now()
      });
      expect(Object.keys(network.roster).length).toEqual(1);
      var user = network.getUser('mockuser');
      expect(user).toBeDefined;
      expect(user.name).toEqual('mock1');
    });

    it('updates existing user', () => {
      expect(Object.keys(network.roster).length).toEqual(1);
      var user = network.getUser('mockuser');
      spyOn(user, 'update').and.callThrough();
      network.handleUserProfile({
        userId: 'mockuser',
        name: 'newname',
        timestamp: Date.now()
      });
      expect(user.update).toHaveBeenCalled();
      expect(user).toBeDefined;
      expect(user.name).toEqual('newname');
    });

    it('passes |onClientState| to correct client', () => {
      var user = network.getUser('mockuser');
      spyOn(user, 'handleClient');
      var freedomClientState :freedom_Social.ClientState = {
        userId: 'mockuser',
        clientId: 'fakeclient',
        status: 'ONLINE',
        timestamp: 12345
      };
      network.handleClientState(freedomClientState);
      expect(user.handleClient).toHaveBeenCalledWith(
        freedomClientToUproxyClient(freedomClientState));
    });

    it('adds placeholder when receiving ClientState with userId not in roster',
        () => {
      var user;
      spyOn(network, 'getUser').and.callFake((userId) => {
        user = network.roster[userId];
        spyOn(user, 'handleClient');
        return user;
      });
      var freedomClientState :freedom_Social.ClientState = {
        userId: 'im_not_here',
        clientId: 'fakeclient',
        status: 'ONLINE',
        timestamp: 12345
      };
      network.handleClientState(freedomClientState);
      expect(user.handleClient).toHaveBeenCalled();
    });

    it('passes |onMessage| to correct client', () => {
      var user = network.getUser('mockuser');
      spyOn(user, 'handleMessage');
      var msg = {
        from: {
          userId: 'mockuser',
          clientId: 'fakeclient',
          status: 'ONLINE',
          timestamp: 12345
        },
        message: JSON.stringify({
          'cats': 'meow'
        })
      };
      network.handleMessage(msg);
      expect(user.handleMessage).toHaveBeenCalledWith('fakeclient', {
        'cats': 'meow'
      });
    });

    it('adds placeholder when receiving Message with userId not in roster', () => {
      var user = network.getUser('mockuser');
      spyOn(user, 'handleMessage');
      var msg = {
        from: {
          userId: 'im_still_not_here',
          clientId: 'fakeclient',
          status: 'ONLINE',
          timestamp: 12345
        },
        message: null
      };
      network.handleMessage(msg);
      expect(user.handleMessage).not.toHaveBeenCalled();
      expect(network.getUser('im_still_not_here')).toBeDefined();
      expect(console.warn).not.toHaveBeenCalled();
    });

  });  // describe events & communication

  describe('outgoing communications', () => {

    it('calls the social provider sendMessage', () => {
      network['freedomApi_'].sendMessage = jasmine.createSpy('sendMessage');
      var msg = {
        type: uProxy.MessageType.CONSENT,
        data: {
          'doge': 'wows'
        }
      };
      network.send('someclient', msg);
      expect(network['freedomApi_'].sendMessage).toHaveBeenCalledWith(
        'someclient', '{"type":3001,"data":{"doge":"wows"}}');
    });

    it('sends instance handshake', (done) => {
      spyOn(network['myInstance'], 'getInstanceHandshake').and.returnValue(
        'fake-instance-handshake');
      spyOn(network, 'send').and.returnValue(Promise.resolve());
      network.sendInstanceHandshake('fakeclient').then(() => {
        expect(network['myInstance']['getInstanceHandshake']).toHaveBeenCalled();
        expect(network.send).toHaveBeenCalledWith('fakeclient', {
            type: uProxy.MessageType.INSTANCE,
            data: 'fake-instance-handshake'
        });
      }).then(done);
    });

  });

  it('JSON.parse and stringify messages at the right layer', () => {
    var user = network.getUser('mockuser');
    spyOn(user, 'handleMessage');
    var inMsg = {
      from: {
        userId: 'mockuser',
        clientId: 'fakeclient',
        status: 'ONLINE',
        timestamp: 12345
      },
      message: JSON.stringify({
        'elephants': 'have trunks'
      })
    };
    spyOn(JSON, 'parse').and.callThrough();
    network.handleMessage(inMsg);
    expect(JSON.parse).toHaveBeenCalledWith('{"elephants":"have trunks"}');
    var outMsg = {
      type: uProxy.MessageType.CONSENT,
      data: {
        'tigers': 'are also cats'
      }
    };
    spyOn(JSON, 'stringify').and.callThrough();
    network.send('fakeclient', outMsg)
    expect(JSON.stringify).toHaveBeenCalledWith(outMsg);
  });

  // TODO: get this unit test to pass.
  /*
  it('Can restore a state that has multiple users', (done) => {
    var networkState :Social.NetworkState = {
      name: 'mock',
      remember: false,
      userIds: ['userA', 'userB', 'userC']
    }
    network.restoreState(networkState).then(() => {
      expect(network.getUser('userA')).toEqual('userA');
      expect(network.getUser('userB')).toEqual('userB');
      expect(network.getUser('userC')).toEqual('userC');
      done();
    });
  });
  */

});


describe('Social.ManualNetwork', () => {

  var network :Social.ManualNetwork =
      new Social.ManualNetwork('manual', 'Manual');

  var loginPromise :Promise<void>;

  beforeEach(() => {
    // Silence logging to keep test output clean.
    spyOn(console, 'log');
    spyOn(console, 'warn');
    spyOn(console, 'error');
  });

  it('can send messages to the UI', () => {
    spyOn(ui, 'update');

    var message :uProxy.Message = {
      type: uProxy.MessageType.SIGNAL_FROM_CLIENT_PEER,
      data: {
        elephants: 'have trunks',
        birds: 'do not'
      }
    };
    network.send('dummyClientId', message);
    expect(ui.update).toHaveBeenCalledWith(
        uProxy.Update.MANUAL_NETWORK_OUTBOUND_MESSAGE, message);
  });

  it('adds the sender to the roster upon receving a message', () => {
    var senderClientId = 'dummy_client_id';
    var senderUserId = senderClientId;

    var message :uProxy.Message = {
      type: uProxy.MessageType.SIGNAL_FROM_SERVER_PEER,
      data: {
        elephants: 'have trunks',
        birds: 'do not'
      }
    };

    network.receive(senderClientId, message);
    expect(network.getUser(senderUserId)).toBeDefined();
  });

  it('routes received messages appropriately', () => {
    var senderClientId = 'dummy_client_id';
    var senderUserId = senderClientId;

    var message :uProxy.Message = {
      type: uProxy.MessageType.SIGNAL_FROM_SERVER_PEER,
      data: {
        elephants: 'have trunks',
        birds: 'do not'
      }
    };

    // Send an initial message so ManualNetwork creates the user object that we
    // will spy on.
    network.receive(senderClientId, message);
    var user = network.getUser(senderUserId);
    expect(user).toBeDefined();
    spyOn(user, 'handleMessage');

    network.receive(senderClientId, message);

    expect(user.handleMessage).toHaveBeenCalledWith(senderClientId, message);
  });

});<|MERGE_RESOLUTION|>--- conflicted
+++ resolved
@@ -69,11 +69,11 @@
       return Promise.resolve({});
     });
     Social.initializeNetworks();
-    expect(Social.networkNames.indexOf('mock')).not.toBe(-1);
+    expect('mock' in Social.networkNames).toBe(true);
   });
 
   it('begins with empty roster', () => {
-    network = new Social.FreedomNetwork('mock');
+    network = new Social.FreedomNetwork('mock', 'mock');
     expect(network.roster).toEqual({});
   });
 
@@ -93,14 +93,7 @@
       network.login(false).then(() => {
         expect(network['myInstance'].userId).toEqual(
             fakeFreedomClient.userId);
-<<<<<<< HEAD
-        var freedomClient :freedom_Social.ClientState = {
-=======
-        expect(network.isOnline()).toEqual(true);
-        expect(network.isLoginPending()).toEqual(false);
-        expect(network.notifyUI).toHaveBeenCalled();
         var freedomClientState :freedom_Social.ClientState = {
->>>>>>> a68e9cff
           userId: 'fakeuser',
           clientId: 'fakeclient',
           status: 'ONLINE_WITH_OTHER_APP',
@@ -186,7 +179,7 @@
   describe('incoming events', () => {
 
     it('adds a new user for |onUserProfile|', () => {
-      network = new Social.FreedomNetwork('mock');
+      network = new Social.FreedomNetwork('mock', 'mock');
       expect(Object.keys(network.roster).length).toEqual(0);
       network.handleUserProfile({
         userId: 'mockuser',
