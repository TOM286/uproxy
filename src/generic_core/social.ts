--- conflicted
+++ resolved
@@ -533,11 +533,6 @@
     public logout = () : Promise<void> => {
       this.stopMonitor_();
       return this.freedomApi_.logout().then(() => {
-<<<<<<< HEAD
-=======
-        this.myInstance.userId = null;
-        this.roster = {};
->>>>>>> 2c1bab58
         this.log('logged out.');
       });
     }
