--- conflicted
+++ resolved
@@ -46,7 +46,7 @@
   // TODO(salomegeo): Change structure of network
   export var networks:{[name:string]:Network} = {};
   export var pendingNetworks:{[name:string]:Network} = {};
-  export var networkNames :string[] = [];
+  export var networkNames :{[name:string]:string} = {};
 
   /**
    * Goes through network names and gets a reference to each social provider.
@@ -60,25 +60,16 @@
         }
 
         var name = dependency.substr(PREFIX.length);
-<<<<<<< HEAD
-        networkNames.push(name);
-=======
         var displayName = name.substr(0, 1).toUpperCase() + name.substr(1);
-        var network = new Social.FreedomNetwork(name, displayName);
-        Social.networks[name] = network;
->>>>>>> a68e9cff
+        networkNames[name] = displayName;
       }
     }
 
     Social.networks[MANUAL_NETWORK_ID] =
-<<<<<<< HEAD
-        new Social.ManualNetwork(MANUAL_NETWORK_ID);
-    networkNames.push(MANUAL_NETWORK_ID);
-=======
         new Social.ManualNetwork(MANUAL_NETWORK_ID, 'Manual');
+    networkNames[MANUAL_NETWORK_ID] = 'Manual';
 
     return Social.networks;
->>>>>>> a68e9cff
   }
 
   /**
@@ -511,33 +502,6 @@
     //===================== Social.Network implementation ====================//
 
     public login = (remember :boolean) : Promise<void> => {
-<<<<<<< HEAD
-=======
-      if (this.isLoginPending()) {
-        // Login is already pending, reject promise so the caller knows
-        // this request to login failed (the pending request may still succeed).
-        console.warn('Login already pending for ' + this.name);
-        // However, prepare a timeout to clear the login attempt in case
-        // freedom's login is actually never going to return, which would
-        // mean the user would never be able to actually retry. Timeout is only
-        // initiated after receiving at least one retry, because the first
-        // login-dialogue could take an arbitrary amount of time.
-        if (undefined === this.loginTimeout_) {
-          this.loginTimeout_ = setTimeout(() => {
-            this.onceLoggedIn_ = null;
-            this.loginTimeout_ = undefined;
-            this.error('Login timeout');
-            ui.sendError('There was a problem signing in to ' + this.displayName +
-                         '. Please try again.');
-          }, LOGIN_TIMEOUT);
-        }
-        return Promise.reject('Login already pending...');
-      } else if (this.isOnline()) {
-        console.warn('Already logged in to ' + this.name);
-        return Promise.resolve<void>();
-      }
-
->>>>>>> a68e9cff
       var request :freedom_Social.LoginRequest = {
         agent: 'uproxy',
         version: '0.1',
@@ -556,12 +520,7 @@
           // TODO: Only fire a popup notification the 1st few times.
           // (what's a 'few'?)
           .then(() => {
-<<<<<<< HEAD
-            console.log('logged in show notifications');
-            ui.showNotification('You successfully signed on to ' + this.name +
-=======
             ui.showNotification('You successfully signed on to ' + this.displayName +
->>>>>>> a68e9cff
                                 ' as ' + this.myInstance.userId);
           })
           .catch(() => {
