--- conflicted
+++ resolved
@@ -27,11 +27,7 @@
 // This is the channel to speak to the UI component of uProxy.
 // The UI is running from the privileged part of freedom, so we can just set
 // this to be freedom, and communicate using 'emit's and 'on's.
-<<<<<<< HEAD
-var bgAppPageChannel = freedom();
-=======
 var bgAppPageChannel = new freedom();
->>>>>>> c940b268
 
 // Keep track of the current remote instance who is acting as a proxy server
 // for us.
