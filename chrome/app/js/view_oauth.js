--- conflicted
+++ resolved
@@ -16,11 +16,7 @@
   if (file == "google") {
     this.authMan = new AuthGoogle((function(msg) {
       this.dispatchEvent('message', {
-<<<<<<< HEAD
-        cmd: 'google-auth',
-=======
         cmd: 'auth',
->>>>>>> 3c184618
         message: msg
       });
     }).bind(this));
@@ -52,12 +48,7 @@
   if (this.manualDialog && args && args.cmd && 
         (args.cmd == 'manual-send' || args.cmd == 'manual-recv')) {
     this.manualDialog.sendMessage(args);
-<<<<<<< HEAD
-  } else if (this.authMan && args && args.cmd && 
-                (args.cmd == 'google-login' || args.cmd == 'login')) {
-=======
   } else if (this.authMan && args && args.cmd && args.cmd == 'login') {
->>>>>>> 3c184618
     this.authMan.login(args.interactive);
   } else {
     console.error("Unrecognized message to core.view: " + JSON.stringify(args));
