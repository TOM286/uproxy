{
  "name": "__MSG_appName__",
  "version": "0.0.2",
  "manifest_version": 2,
  "description": "__MSG_appDescription__",
  "minimum_chrome_version": "31",
  "icons": {
    "16": "common/ui/icons/uproxy-16.png",
    "19": "common/ui/icons/uproxy-19.png",
    "128": "common/ui/icons/uproxy-128.png"
  },
  "default_locale": "en",
  "background": {
    "persistent": true,
    "scripts": [
      "scripts/freedom_connector.js",
<<<<<<< HEAD
      "common/ui/scripts/ui.js",
=======
>>>>>>> 07f26ca4
      "common/ui/lib/json-patch/jsonpatch.js",
      "scripts/proxy-config.js",
      "common/ui/scripts/ui.js",
      "scripts/background.js"
    ]
  },
  "browser_action": {
    "default_icon": {
      "19": "common/ui/icons/uproxy-19.png"
    },
    "default_title": "__MSG_appName__",
    "default_popup": "common/ui/popup.html"
  },
  "permissions": [
    "storage",
    "identity",
    "proxy",
    "https://apis.google.com/"
  ],
  "key": "MIGfMA0GCSqGSIb3DQEBAQUAA4GNADCBiQKBgQCYcdjD0H0HL8DVcv1+r/e8WyOs4HCakDBlS4scDTopMT7h6AzA6DIacwmLME+jxti4W7lZn32RUdb885/67BJ+4vjTpm+hgC8Oi0AcScyZNtJBygkFI3NNc8Ssm8vaIQxeYAKOHkdw8Jo0yE/6MvLXdEatj3AkQ8Qd2O2LQNF8rwIDAQAB",
  "options_page": "common/ui/options.html",
  "oauth2": {
    "client_id": "746567772449-k9rvi4arejtdi9dkjl97lomfn74iqdum.apps.googleusercontent.com",
    "scopes": [
      "https://www.googleapis.com/auth/plus.login",
      "https://www.googleapis.com/auth/userinfo.email",
      "https://www.googleapis.com/auth/googletalk"
    ]
  }
}<|MERGE_RESOLUTION|>--- conflicted
+++ resolved
@@ -14,10 +14,6 @@
     "persistent": true,
     "scripts": [
       "scripts/freedom_connector.js",
-<<<<<<< HEAD
-      "common/ui/scripts/ui.js",
-=======
->>>>>>> 07f26ca4
       "common/ui/lib/json-patch/jsonpatch.js",
       "scripts/proxy-config.js",
       "common/ui/scripts/ui.js",
