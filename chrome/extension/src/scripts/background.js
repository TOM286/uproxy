// Assumes that freedom_connector.js has been loaded.
'use strict';
/* jshint -W098 */

console.log('Initializing chrome extension background page...');

// Chrome App Id for UProxy Packaged Chrome App.
var FREEDOM_CHROME_APP_ID = 'hilnpmepiebcjhibkbkfkjkacnnclkmi';
// Rate Limit for UI.synchronize (ms)
var SYNCHRONIZE_TIMEOUT = 500;

//Proxy Configer
var proxyConfig = new window.BrowserProxyConfig();
proxyConfig.clearConfig();

// TODO(): remove this if there's no use for it.
chrome.runtime.onInstalled.addListener(function (details) {
  console.log('onInstalled: previousVersion', details.previousVersion);
});
chrome.runtime.onSuspend.addListener(function () {
  console.log('onSuspend');
  //proxyConfig.stopUsingProxy();
})

var onStateChange = new chrome.Event();

var model = {};  // Singleton angularjs model for either popup or options.

var Icon = function() {
  this.set = function(path) {
    // console.log('Setting browser icon to: ' + path);
    chrome.browserAction.setIcon({
      path: path
    });
  };
  this.label = function(text) {
    // console.log('Setting browser badge to: ' + text);
    chrome.browserAction.setBadgeText({
      text: text
    });
  };
};
var icon = new Icon();

// For maintaining a single roster with various sort methods.
var Roster = function() {
  this.all = [];
  this.updateContact = function(c) {
    if (all.indexOf(c) < 0)
      all.push(c);
  }
};
var roster = new Roster();

// User Interface state holder.
// TODO(uzimizu): move UI into its own file in common so firefox can use it.
var UI = function() {
  this.ICON_DIR = '../common/ui/icons/';

  this.networks = ['google', 'facebook'];

  this.notifications = 0;
  // TODO: splash should be set by state.
  this.rosterNudge = false;
  this.advancedOptions = false;
  this.searchBar = true;
  this.lastSync = new Date();

  this.isProxying = false;  // Whether we are proxying through someone.
  this.accessIds = 0;  // How many people are proxying through us.

  // Keep track of currently viewed contact and instance.
  this.contact = null;
  this.instance = null;

  // If we are proxying, keep track of the instance.
  this.proxy = null;
};

UI.prototype.setNotifications = function(n) {
  if (n > 0) {
    this.setLabel(n);
  } else {
    this.setLabel('');
  }
  this.notifications = n < 0? 0 : n;
};
UI.prototype.decNotifications = function(n) {
  this.setNotifications(this.notifications - 1);
};

UI.prototype.setIcon = function(iconFile) {
  chrome.browserAction.setIcon({
    path: this.ICON_DIR + iconFile
  });
};
UI.prototype.setLabel = function(text) {
  chrome.browserAction.setBadgeText({ text: '' + text });
};

UI.prototype.setProxying = function(isProxying) {
  this.isProxying = isProxying;
  if (isProxying) {
    this.setIcon('uproxy-19-p.png');
  } else {
    this.setIcon('uproxy-19.png');
  }
};

UI.prototype.setClients = function(numClients) {
  this.numClients = numClients;
  if (numClients > 0) {
    chrome.browserAction.setBadgeBackgroundColor({color: '#008'});
    this.setLabel('↓');
  } else {
    chrome.browserAction.setBadgeBackgroundColor({color: '#800'});
  }
}

// Make sure counters and UI-only state holders correctly reflect the model.
UI.prototype.synchronize = function() {
  // Count up notifications
  console.log('syncing ui model.');
  //console.log(model);
  var n = 0;
  for (var userId in model.roster) {
    var user = model.roster[userId];
    var instanceId = null;
    for (var clientId in user.clients) {
      instanceId = model.clientToInstance[clientId];
      if (instanceId) {
        if (model.instances[instanceId].notify) {
          console.log('found user ' + user.userId + ' with notification.');
          user.hasNotification = true;
          break;
        }
      }
    }
    if (user.hasNotification) {
      n++;
    }
  }
  this.setNotifications(n);

  // Run through instances, count up clients.
  var c = 0;
  for (var iId in model.instances) {
    var instance = model.instances[iId];
    if ('running' == instance.status.client) {
      c++;
    }
    if ('running' == instance.status.proxy) {
      this.isProxying = true;
    }
  }
  this.setClients(c);

  // Generate list ordered by names.
  var uids = Object.keys(model.roster);
  var names = uids.map(function(id) { return model.roster[id].name; });
  names.sort();
};

var ui = new UI();  // This singleton is referenced in both options and popup.

// Connect to the App.
var appChannel = new FreedomConnector(FREEDOM_CHROME_APP_ID, {
    name: 'uproxy-extension-to-app-port' });

function rateLimitedUpdates() {
  // Rate limit synchronizations
  var time = new Date();
  if ((time - this.lastSync) < SYNCHRONIZE_TIMEOUT) {
    return;
  }
  this.lastSync = time;
  
  ui.synchronize();
  checkRunningProxy();
}

function wireUItoApp() {
  console.log('Wiring UI to backend...');

  appChannel.on('state-change', function(patchMsg) {
    //console.log("state-change(patch: ", patchMsg);
    // For resetting state, don't change model object (there are references to
    // it Angular, instead, replace keys, so the watch can catch up);
    if (patchMsg[0].path === '') {
      for (var k in model) {
        delete model[k];
      }
      for (var k in patchMsg[0].value) {
        model[k] = patchMsg[0].value[k];
      }
    } else {
      // NEEDS TO BE ADD BECAUSE THIS IS A HACK :)
      for (var i in patchMsg) {
        patchMsg[i].op = 'add';
      }
      jsonpatch.apply(model, patchMsg);
    }

<<<<<<< HEAD
    ui.synchronize();
    checkRunningProxy();
=======
    setTimeout(rateLimitedUpdates, SYNCHRONIZE_TIMEOUT);
    /*
    // Run through roster if necessary.
    if (patch[0].path.indexOf('roster') >= 0) {
      // - Ensure it's sorted alphabetically.
      console.log('roster edit. ' + patch[0].path);
      // - Count up notifications.
      $rootScope.notifications = 0;
      // var sortedIds = Object.keys(model.roster);
      // console.log(sortedIds);
      // sortedIds.sort();
      // var sortedRoster = {};
      var rosterByName = {};
      for (var userId in model.roster) {
        // sortedRoster[userId] = model.roster[userId];
        var user = model.roster[userId];
        roster.updateContact(user);
        $rootScope.notifications += user.hasNotification? 1 : 0;
        // rosterByName[user.name] = user;
      }
      // var sortedNames = Object.keys(rosterByName);
      // console.log(sortedNames);
      // var sortedRoster = {};
      // sortedNames.sort();
      // for (var name in sortedNames) {
        // sortedRoster[name] = rosterByName[name];
      // }
      // $rootScope.roster = sortedRoster;
      if ($rootScope.notifications > 0) {
        icon.label('' + $rootScope.notifications);
      }
      $rootScope.roster = roster;
    }
    */

    // This event allows angular to bind listeners and update the DOM.
    //onStateChange.dispatch(patchMsg);
>>>>>>> 3daa5bee
  });
  console.log('Wiring UI to backend done.');
}
// Attach state-change listener to update UI from the backend.
appChannel.onConnected.addListener(wireUItoApp);


function reconnectToApp() {
  console.log('Disconnected from App! Attempting to reconnect...');
  appChannel.connect();
}


function initialize() {
  // ui-ready tells uproxy.js to send over *all* the state.
  appChannel.emit('ui-ready');
}

function checkRunningProxy() {
  if (model && model.instances) {
    for (var k in model.instances) {
      if (model.instances.hasOwnProperty(k) && model.instances[k].status &&
          model.instances[k].status.proxy) {
        if (model.instances[k].status.proxy == 'running') {
          proxyConfig.startUsingProxy();
          return;
        }
      }
    }
  }
  proxyConfig.stopUsingProxy();
}

// Automatically attempt to reconnect when disconnected.
appChannel.onConnected.addListener(initialize);
appChannel.onDisconnected.addListener(reconnectToApp);
window.onunload = function() {
  appChannel.onConnected.removeListener(wireUItoApp);
};


console.log('Connecting to App...');
var connectedToApp = false;
appChannel.connect();<|MERGE_RESOLUTION|>--- conflicted
+++ resolved
@@ -174,14 +174,19 @@
     return;
   }
   this.lastSync = time;
-  
+
   ui.synchronize();
   checkRunningProxy();
-}
-
-function wireUItoApp() {
+  console.log('Connecting to App...');
+  if (!appChannel.status.connected)
+    appChannel.connect();
+  }
+}
+
+function initialize() {
+  // ui-ready tells uproxy.js to send over *all* the state.
+  appChannel.emit('ui-ready');
   console.log('Wiring UI to backend...');
-
   appChannel.on('state-change', function(patchMsg) {
     //console.log("state-change(patch: ", patchMsg);
     // For resetting state, don't change model object (there are references to
@@ -201,64 +206,9 @@
       jsonpatch.apply(model, patchMsg);
     }
 
-<<<<<<< HEAD
-    ui.synchronize();
-    checkRunningProxy();
-=======
     setTimeout(rateLimitedUpdates, SYNCHRONIZE_TIMEOUT);
-    /*
-    // Run through roster if necessary.
-    if (patch[0].path.indexOf('roster') >= 0) {
-      // - Ensure it's sorted alphabetically.
-      console.log('roster edit. ' + patch[0].path);
-      // - Count up notifications.
-      $rootScope.notifications = 0;
-      // var sortedIds = Object.keys(model.roster);
-      // console.log(sortedIds);
-      // sortedIds.sort();
-      // var sortedRoster = {};
-      var rosterByName = {};
-      for (var userId in model.roster) {
-        // sortedRoster[userId] = model.roster[userId];
-        var user = model.roster[userId];
-        roster.updateContact(user);
-        $rootScope.notifications += user.hasNotification? 1 : 0;
-        // rosterByName[user.name] = user;
-      }
-      // var sortedNames = Object.keys(rosterByName);
-      // console.log(sortedNames);
-      // var sortedRoster = {};
-      // sortedNames.sort();
-      // for (var name in sortedNames) {
-        // sortedRoster[name] = rosterByName[name];
-      // }
-      // $rootScope.roster = sortedRoster;
-      if ($rootScope.notifications > 0) {
-        icon.label('' + $rootScope.notifications);
-      }
-      $rootScope.roster = roster;
-    }
-    */
-
-    // This event allows angular to bind listeners and update the DOM.
-    //onStateChange.dispatch(patchMsg);
->>>>>>> 3daa5bee
   });
   console.log('Wiring UI to backend done.');
-}
-// Attach state-change listener to update UI from the backend.
-appChannel.onConnected.addListener(wireUItoApp);
-
-
-function reconnectToApp() {
-  console.log('Disconnected from App! Attempting to reconnect...');
-  appChannel.connect();
-}
-
-
-function initialize() {
-  // ui-ready tells uproxy.js to send over *all* the state.
-  appChannel.emit('ui-ready');
 }
 
 function checkRunningProxy() {
@@ -276,14 +226,5 @@
   proxyConfig.stopUsingProxy();
 }
 
-// Automatically attempt to reconnect when disconnected.
+// Attach state-change listener to update UI from the backend.
 appChannel.onConnected.addListener(initialize);
-appChannel.onDisconnected.addListener(reconnectToApp);
-window.onunload = function() {
-  appChannel.onConnected.removeListener(wireUItoApp);
-};
-
-
-console.log('Connecting to App...');
-var connectedToApp = false;
-appChannel.connect();