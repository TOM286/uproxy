--- conflicted
+++ resolved
@@ -56,13 +56,6 @@
     '$filter',
     '$http',
     '$rootScope',
-<<<<<<< HEAD
-    'bg',
-    'chrome',
-    'freedom',
-    'model',
-    function($filter, $http, $rootScope, bg, chrome, freedom, model) {
-=======
     //'GOOG_PROFILE_URL',
     'bg',
     'chrome',
@@ -70,7 +63,6 @@
     //'googleAuth',
     'model',
     function($filter, $http, $rootScope, /*GOOG_PROFILE_URL,*/ bg, chrome, freedom, /*googleAuth,*/ model) {
->>>>>>> a336d2e3
       var filter = $filter('filter'),
           messageable = $filter('messageable'),
           onlineNotMessageable = $filter('onlineNotMessageable');
