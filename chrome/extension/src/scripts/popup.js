'use strict';

angular.module('UProxyChromeExtension')
  .controller('MainCtrl', [function () {
}])
  .controller('DebugCtrl', ['$scope', 'freedom', function($scope, freedom) {
    $scope.sendMsg = function () {
      console.log($scope.chatbuddy);
      if ($scope.chatbuddy && $scope.chatbuddy.devices) {
      //Look for a messageable device
        var devices = $scope.chatbuddy.devices;
        for (var i = 0; i < devices.length; i++) {
<<<<<<< HEAD
          if (devices[i].status == 'messageable') {
=======
          if (devices[i].status === 'online') {
>>>>>>> 749b8c75
            freedom.emit('send-message', {to: devices[i].deviceId, message: $scope.msg});
            $scope.msg = '';
            //TODO: Currently only sending to first UProxy instance
            return;
          }
        }
      } 
      if ($scope.chatbuddy && $scope.chatbuddy.userId) {
        //Invite friend to UProxy
        freedom.emit('echo', "Invitation send to "+$scope.chatbuddy.userId);
        freedom.emit('invite-friend', $scope.chatbuddy.userId);
      } else {
        freedom.emit('echo', "Please select a friend");
      }
<<<<<<< HEAD
=======
      freedom.emit('echo', 'No available recipient: ' + $scope.msg);
      $scope.msg = '';
>>>>>>> 749b8c75
    };
  }]);<|MERGE_RESOLUTION|>--- conflicted
+++ resolved
@@ -10,11 +10,7 @@
       //Look for a messageable device
         var devices = $scope.chatbuddy.devices;
         for (var i = 0; i < devices.length; i++) {
-<<<<<<< HEAD
           if (devices[i].status == 'messageable') {
-=======
-          if (devices[i].status === 'online') {
->>>>>>> 749b8c75
             freedom.emit('send-message', {to: devices[i].deviceId, message: $scope.msg});
             $scope.msg = '';
             //TODO: Currently only sending to first UProxy instance
@@ -29,10 +25,5 @@
       } else {
         freedom.emit('echo', "Please select a friend");
       }
-<<<<<<< HEAD
-=======
-      freedom.emit('echo', 'No available recipient: ' + $scope.msg);
-      $scope.msg = '';
->>>>>>> 749b8c75
     };
   }]);