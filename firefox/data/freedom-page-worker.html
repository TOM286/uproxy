--- conflicted
+++ resolved
@@ -2,20 +2,12 @@
 <html>
   <head>
     <meta charset="utf-8" />
-<<<<<<< HEAD
-    <script src="js/socket_firefox.js"></script>
-    <script src="js/view_oauth.js"></script>
-    <script src="js/plumbing.js"></script>
-    <script src="submodules/uproxy-common/submodules/freedom/freedom.js" data-manifest="submodules/uproxy-common/uproxy.json"></script>
-    <script src="js/freedom_shim_freedom.js"></script>
-    <script src="js/page_worker_init.js"></script>
-=======
     <script src="scripts/socket_firefox.js"></script>
     <script src="scripts/view_oauth.js"></script>
     <script src="scripts/plumbing.js"></script>
     <script src="common/freedom/freedom.js" data-manifest="common/backend/uproxy.json">{"strongIsolation": true, "stayLocal": true, "debug": false}</script>
      <script src="scripts/freedom_shim_freedom.js"></script>
->>>>>>> a05da5a9
+     <script src="scripts/page_worker_init.js"></script>
   </head>
   <body>
   </body>
